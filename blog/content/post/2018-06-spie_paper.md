---
title: "Published SPIE paper"
date: 2018-06-08T15:04:05-07:00
draft: false
# tags: ['Getting started']
---

<<<<<<< HEAD
**Pyxel** paper has been presented at SPIE Astronomical Telescopes & Instrumentation 2018 conference
in Austin, Texas and published in SPIE Proceedings. Click here for the paper:
=======
Pyxel paper has been presented at **SPIE Astronomical Telescopes & Instrumentation** conference
in Austin, Texas and published in SPIE Proceedings:    
https://doi.org/10.1117/12.2314047
>>>>>>> 1a3e7be9

<a href="https://doi.org/10.1117/12.2314047" target="_blank"><img src="/img/spie-paper.png" alt="SPIE paper"><|MERGE_RESOLUTION|>--- conflicted
+++ resolved
@@ -5,13 +5,8 @@
 # tags: ['Getting started']
 ---
 
-<<<<<<< HEAD
-**Pyxel** paper has been presented at SPIE Astronomical Telescopes & Instrumentation 2018 conference
-in Austin, Texas and published in SPIE Proceedings. Click here for the paper:
-=======
-Pyxel paper has been presented at **SPIE Astronomical Telescopes & Instrumentation** conference
+**Pyxel** paper has been presented at *SPIE Astronomical Telescopes & Instrumentation* conference
 in Austin, Texas and published in SPIE Proceedings:    
 https://doi.org/10.1117/12.2314047
->>>>>>> 1a3e7be9
 
 <a href="https://doi.org/10.1117/12.2314047" target="_blank"><img src="/img/spie-paper.png" alt="SPIE paper">