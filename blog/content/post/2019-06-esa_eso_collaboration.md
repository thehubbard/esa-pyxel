---
title: "ESA - ESO collaboration on Pyxel"
date: 2019-06-04T17:00:45+02:00
draft: false
---

<<<<<<< HEAD
Collaboration between the European Space Agency (ESA) and the European Southern Observatory (ESO) 
has been started on development of **Pyxel** framework. ESO Detector Group has recognized the need 
for such a general, collaborative framework and contributes to Pyxel as well.

A Lunch Talk at ESO about **Pyxel** was given by David Lucsanyi (ESA).
=======
Collaboration between the **European Space Agency (ESA)** and the **European Southern Observatory (ESO)** 
has been started on development of Pyxel framework. ESO Detector Group has recognized the need 
for such a general, collaborative framework and contributes to Pyxel as well. 
A Lunch Talk at ESO about Pyxel was given by David Lucsanyi (ESA).
>>>>>>> 1a3e7be9

<img src="/img/esa-eso.png" width="400px" alt="ESA-ESO collaboration"><|MERGE_RESOLUTION|>--- conflicted
+++ resolved
@@ -4,17 +4,9 @@
 draft: false
 ---
 
-<<<<<<< HEAD
-Collaboration between the European Space Agency (ESA) and the European Southern Observatory (ESO) 
+Collaboration between the *European Space Agency (ESA)* and the *European Southern Observatory (ESO)* 
 has been started on development of **Pyxel** framework. ESO Detector Group has recognized the need 
-for such a general, collaborative framework and contributes to Pyxel as well.
-
+for such a general, collaborative framework and contributes to Pyxel as well. 
 A Lunch Talk at ESO about **Pyxel** was given by David Lucsanyi (ESA).
-=======
-Collaboration between the **European Space Agency (ESA)** and the **European Southern Observatory (ESO)** 
-has been started on development of Pyxel framework. ESO Detector Group has recognized the need 
-for such a general, collaborative framework and contributes to Pyxel as well. 
-A Lunch Talk at ESO about Pyxel was given by David Lucsanyi (ESA).
->>>>>>> 1a3e7be9
 
 <img src="/img/esa-eso.png" width="400px" alt="ESA-ESO collaboration">