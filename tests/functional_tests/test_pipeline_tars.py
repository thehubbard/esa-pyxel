--- conflicted
+++ resolved
@@ -1,41 +1,3 @@
-<<<<<<< HEAD
-from pathlib import Path
-# import typing as t
-import numpy as np
-import pytest
-from astropy.io import fits
-
-# from pyxel.pipelines.processor import Processor
-# from pyxel.pipelines.ccd_pipeline import CCDDetectionPipeline
-# from pyxel.pipelines.cmos_pipeline import CMOSDetectionPipeline
-# from pyxel.detectors.ccd import CCD
-from pyxel.io.yaml_processor import load
-
-
-@pytest.mark.parametrize("input_filename, exp_filename", [
-    ('tests/data/pipeline_tars.yaml', 'tests/data/expected_ccd_pipeline01.fits'),
-    ('tests/data/pipeline_tars_no_tags.yaml', 'tests/data/expected_ccd_pipeline01.fits'),
-])
-def test_pipeline_tars(input_filename, exp_filename):
-    np.random.seed(19690906)
-
-    # Step 1: Get the pipeline configuration
-    cfg = load(Path(input_filename))
-    processor = cfg['ccd_process']      # type: pyxel.pipelines.processor.Processor
-
-    pipeline = processor.pipeline  # type: t.Union[CCDDetectionPipeline, CMOSDetectionPipeline]
-
-    # Step 2: Run the pipeline
-    detector = pipeline.run_pipeline(processor.detector)  # type: CCD
-    print('Pipeline completed.')
-
-    expected = fits.getdata(exp_filename)
-    image = detector.image  # type: np.ndarray
-
-    # fits.writeto('tests/data/expected_ccd_pipeline01.fits', image, None, output_verify='ignore', overwrite=True)
-    assert isinstance(image, np.ndarray)
-    # np.testing.assert_array_equal(image, expected)
-=======
 # from pathlib import Path
 # # import typing as t
 # import numpy as np
@@ -72,7 +34,6 @@
 #     # fits.writeto('tests/data/expected_ccd_pipeline01.fits', image, None, output_verify='ignore', overwrite=True)
 #     assert isinstance(image, np.ndarray)
 #     np.testing.assert_array_equal(image, expected)
->>>>>>> c8e8c82c
 
 
 if __name__ == '__main__':
