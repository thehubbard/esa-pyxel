from pyxel.detectors.ccd import CCD
from pyxel.detectors.ccd_characteristics import CCDCharacteristics
from pyxel.detectors.ccd_geometry import CCDGeometry
from pyxel.detectors.environment import Environment
# from pyxel.pipelines.yaml_processor import dump
from pyxel.io.yaml_processor import load


def test_loader_with_extra_tags():
    """Test `PyxelLoader`"""
    data = """
!CCD
  photons: 10
  image: null

  geometry: !geometry
   row: 1000
   col: 1001
   depletion_thickness: 1.0
   field_free_thickness: 2.0
   total_thickness: 3.0
   pixel_vert_size: 4.0
   pixel_horz_size: 5.0
   # material: foo
   n_acceptor: 6.0
   n_donor: 7.0
   bias_voltage: 8.0

  environment: !environment
    temperature: 3.14

  characteristics: !ccd_characteristics
    qe: 3
    eta: 4
    sv: 5
    accd: 6
    a1: 7
    a2: 8
"""

    obj = load(data)

    assert isinstance(obj, CCD)
    # assert obj.photons == 10
    # assert obj.image is None

    assert isinstance(obj.geometry, CCDGeometry)
    assert obj.geometry.row == 1000
    assert obj.geometry.col == 1001
    assert obj.geometry.depletion_thickness == 1.0
    assert obj.geometry.field_free_thickness == 2.0
    assert obj.geometry.total_thickness == 3.0
    assert obj.geometry.pixel_vert_size == 4.0
    assert obj.geometry.pixel_horz_size == 5.0
    # assert obj.geometry.material == 'foo'
    assert obj.geometry.n_acceptor == 6.0
    assert obj.geometry.n_donor == 7.0
    assert obj.geometry.bias_voltage == 8.0

    assert isinstance(obj.environment, Environment)
    assert obj.environment.temperature == 3.14

    assert isinstance(obj.characteristics, CCDCharacteristics)
    assert obj.characteristics.qe == 3
    assert obj.characteristics.eta == 4
    assert obj.characteristics.sv == 5
    assert obj.characteristics.accd == 6
    assert obj.characteristics.a1 == 7
    assert obj.characteristics.a2 == 8


def test_dumper():
    """Test `PyxelLoader`"""
<<<<<<< HEAD
    data = """
!CCD
  photons: 10
  image: null

  geometry:
   row: 1000
   col: 1001
   depletion_thickness: 1.0
   field_free_thickness: 2.0
   total_thickness: 3.0
   pixel_vert_size: 4.0
   pixel_horz_size: 5.0
   # material: foo
   n_acceptor: 6.0
   n_donor: 7.0
   bias_voltage: 8.0

  environment:
    temperature: 3.14

  characteristics:
    qe: 3
    eta: 4
    sv: 5
    accd: 6
    a1: 7
    a2: 8
"""

    obj = load(data)

    assert isinstance(obj, CCD)
    # assert obj.photons == 10
    # assert obj.image is None

    assert isinstance(obj.geometry, CCDGeometry)
    assert obj.geometry.row == 1000
    assert obj.geometry.col == 1001
    assert obj.geometry.depletion_thickness == 1.0
    assert obj.geometry.field_free_thickness == 2.0
    assert obj.geometry.total_thickness == 3.0
    assert obj.geometry.pixel_vert_size == 4.0
    assert obj.geometry.pixel_horz_size == 5.0
    # assert obj.geometry.material == 'foo'
    assert obj.geometry.n_acceptor == 6.0
    assert obj.geometry.n_donor == 7.0
    assert obj.geometry.bias_voltage == 8.0

    assert isinstance(obj.environment, Environment)
    assert obj.environment.temperature == 3.14

    assert isinstance(obj.characteristics, CCDCharacteristics)
    assert obj.characteristics.qe == 3
    assert obj.characteristics.eta == 4
    assert obj.characteristics.sv == 5
    assert obj.characteristics.accd == 6
    assert obj.characteristics.a1 == 7
    assert obj.characteristics.a2 == 8
=======
    obj = CCD(geometry=Geometry(row=1000, col=1001,
                                depletion_thickness=1.0, field_free_thickness=2.0,
                                total_thickness=3.0, pixel_vert_size=4.0,
                                pixel_horz_size=5.0, n_acceptor=6.0,
                                n_donor=7.0, bias_voltage=8.0),
              environment=Environment(temperature=3.14),
              characteristics=CCDCharacteristics(k=1, j=2,
                                                 qe=3, eta=4,
                                                 sv=5, accd=6,
                                                 a1=7, a2=8),
              photons=10,
              image=None)

    data = dump(obj)

    assert data == """!CCD
characteristics: !ccd_characteristics
  a1: 7
  a2: 8
  accd: 6
  eta: 4
  j: 2
  k: 1
  qe: 3
  sv: 5
environment: !environment
  temperature: 3.14
geometry: !geometry
  bias_voltage: 8.0
  col: 1001
  depletion_thickness: 1.0
  field_free_thickness: 2.0
  n_acceptor: 6.0
  n_donor: 7.0
  pixel_horz_size: 5.0
  pixel_vert_size: 4.0
  row: 1000
  total_thickness: 3.0
image: null
photons: null
"""
>>>>>>> 0b7d5265
<|MERGE_RESOLUTION|>--- conflicted
+++ resolved
@@ -71,72 +71,11 @@
 
 def test_dumper():
     """Test `PyxelLoader`"""
-<<<<<<< HEAD
-    data = """
-!CCD
-  photons: 10
-  image: null
-
-  geometry:
-   row: 1000
-   col: 1001
-   depletion_thickness: 1.0
-   field_free_thickness: 2.0
-   total_thickness: 3.0
-   pixel_vert_size: 4.0
-   pixel_horz_size: 5.0
-   # material: foo
-   n_acceptor: 6.0
-   n_donor: 7.0
-   bias_voltage: 8.0
-
-  environment:
-    temperature: 3.14
-
-  characteristics:
-    qe: 3
-    eta: 4
-    sv: 5
-    accd: 6
-    a1: 7
-    a2: 8
-"""
-
-    obj = load(data)
-
-    assert isinstance(obj, CCD)
-    # assert obj.photons == 10
-    # assert obj.image is None
-
-    assert isinstance(obj.geometry, CCDGeometry)
-    assert obj.geometry.row == 1000
-    assert obj.geometry.col == 1001
-    assert obj.geometry.depletion_thickness == 1.0
-    assert obj.geometry.field_free_thickness == 2.0
-    assert obj.geometry.total_thickness == 3.0
-    assert obj.geometry.pixel_vert_size == 4.0
-    assert obj.geometry.pixel_horz_size == 5.0
-    # assert obj.geometry.material == 'foo'
-    assert obj.geometry.n_acceptor == 6.0
-    assert obj.geometry.n_donor == 7.0
-    assert obj.geometry.bias_voltage == 8.0
-
-    assert isinstance(obj.environment, Environment)
-    assert obj.environment.temperature == 3.14
-
-    assert isinstance(obj.characteristics, CCDCharacteristics)
-    assert obj.characteristics.qe == 3
-    assert obj.characteristics.eta == 4
-    assert obj.characteristics.sv == 5
-    assert obj.characteristics.accd == 6
-    assert obj.characteristics.a1 == 7
-    assert obj.characteristics.a2 == 8
-=======
-    obj = CCD(geometry=Geometry(row=1000, col=1001,
-                                depletion_thickness=1.0, field_free_thickness=2.0,
-                                total_thickness=3.0, pixel_vert_size=4.0,
-                                pixel_horz_size=5.0, n_acceptor=6.0,
-                                n_donor=7.0, bias_voltage=8.0),
+    obj = CCD(geometry=CCDGeometry(row=1000, col=1001,
+                                   depletion_thickness=1.0, field_free_thickness=2.0,
+                                   total_thickness=3.0, pixel_vert_size=4.0,
+                                   pixel_horz_size=5.0, n_acceptor=6.0,
+                                   n_donor=7.0, bias_voltage=8.0),
               environment=Environment(temperature=3.14),
               characteristics=CCDCharacteristics(k=1, j=2,
                                                  qe=3, eta=4,
@@ -172,5 +111,4 @@
   total_thickness: 3.0
 image: null
 photons: null
-"""
->>>>>>> 0b7d5265
+"""