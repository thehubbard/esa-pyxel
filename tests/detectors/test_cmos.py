#  Copyright (c) European Space Agency, 2017, 2018, 2019, 2020, 2021.
#
#  This file is subject to the terms and conditions defined in file 'LICENCE.txt', which
#  is part of this Pyxel package. No part of the package, including
#  this file, may be copied, modified, propagated, or distributed except according to
#  the terms contained in the file ‘LICENCE.txt’.

from copy import deepcopy

import numpy as np
import pandas as pd
import pytest

from pyxel.detectors import CMOS, Characteristics, CMOSGeometry, Detector, Environment


@pytest.fixture
def valid_cmos() -> CMOS:
    """Create a valid `CMOS`."""
    return CMOS(
        geometry=CMOSGeometry(
            row=100,
            col=120,
            total_thickness=123.1,
            pixel_horz_size=12.4,
            pixel_vert_size=34.5,
        ),
        environment=Environment(temperature=100.1),
        characteristics=Characteristics(
            quantum_efficiency=0.1,
            charge_to_volt_conversion=0.2,
            pre_amplification=3.3,
            full_well_capacity=4.4,
        ),
    )


@pytest.mark.parametrize(
    "other_obj, is_equal",
    [
        pytest.param(None, False, id="None"),
        pytest.param(
            CMOS(
                geometry=CMOSGeometry(row=100, col=120),
                environment=Environment(),
                characteristics=Characteristics(),
            ),
            False,
            id="Empty 'CMOS'",
        ),
        pytest.param(
            CMOS(
                geometry=CMOSGeometry(
                    row=100,
                    col=120,
                    total_thickness=123.1,
                    pixel_horz_size=12.4,
                    pixel_vert_size=34.5,
                ),
                environment=Environment(),
                characteristics=Characteristics(),
            ),
            False,
            id="Almost same parameters, different class",
        ),
        pytest.param(
            CMOS(
                geometry=CMOSGeometry(
                    row=100,
                    col=120,
                    total_thickness=123.1,
                    pixel_horz_size=12.4,
                    pixel_vert_size=34.5,
                ),
                environment=Environment(temperature=100.1),
                characteristics=Characteristics(
                    quantum_efficiency=0.1,
                    charge_to_volt_conversion=0.2,
                    pre_amplification=3.3,
                    full_well_capacity=4.4,
                ),
            ),
            True,
            id="Same parameters, same class",
        ),
    ],
)
def test_is_equal(valid_cmos: CMOS, other_obj, is_equal):
    """Test equality statement for `CMOS`."""

    if is_equal:
        assert valid_cmos == other_obj
    else:
        assert valid_cmos != other_obj


def test_is_equal_with_arrays(valid_cmos: CMOS):
    other_detector = deepcopy(valid_cmos)

    assert valid_cmos.geometry is not other_detector.geometry
    assert valid_cmos.environment is not other_detector.environment
    assert valid_cmos.characteristics is not other_detector.characteristics
    assert valid_cmos._photon is not other_detector._photon
    assert valid_cmos._charge is not other_detector._charge
    assert valid_cmos._pixel is not other_detector._pixel
    assert valid_cmos._signal is not other_detector._signal
    assert valid_cmos._image is not other_detector._image

    shape = valid_cmos.geometry.row, valid_cmos.geometry.col
    photon: np.ndarray = np.random.random(size=shape)
    pixel: np.ndarray = np.random.random(size=shape)
    signal: np.ndarray = np.random.random(size=shape)
    image: np.ndarray = np.random.randint(
        low=0, high=2**16 - 1, size=shape, dtype=np.uint64
    )
    charge: np.ndarray = np.random.random(size=shape)

    valid_cmos.photon.array = photon.copy()
    valid_cmos.pixel.array = pixel.copy()
    valid_cmos.signal.array = signal.copy()
    valid_cmos.image.array = image.copy()

    valid_cmos.charge._array = charge.copy()
    valid_cmos.charge._frame = pd.concat(
        [valid_cmos.charge._frame, pd.DataFrame({"charge": [1]})],
        ignore_index=True,
    )

    other_detector.photon.array = photon.copy()
    other_detector.pixel.array = pixel.copy()
    other_detector.signal.array = signal.copy()
    other_detector.image.array = image.copy()

    other_detector.charge._array = charge.copy()
    other_detector.charge._frame = pd.concat(
        [other_detector.charge._frame, pd.DataFrame({"charge": [1]})], ignore_index=True
    )

    assert valid_cmos == other_detector


def comparison(dct, other_dct):
    assert set(dct) == set(other_dct) == {"version", "type", "data", "properties"}
    assert dct["version"] == other_dct["version"]
    assert dct["type"] == other_dct["type"]
    assert dct["properties"] == other_dct["properties"]

    assert (
        sorted(dct["data"])
        == sorted(other_dct["data"])
        == [
            "charge",
            "data",
            "image",
            "photon",
            "photon_3d",
            "pixel",
            "scene",
            "signal",
        ]
    )
    np.testing.assert_equal(dct["data"]["photon"], other_dct["data"]["photon"])
    np.testing.assert_equal(dct["data"]["pixel"], other_dct["data"]["pixel"])
    np.testing.assert_equal(dct["data"]["signal"], other_dct["data"]["signal"])
    np.testing.assert_equal(dct["data"]["image"], other_dct["data"]["image"])

    assert (
        sorted(dct["data"]["charge"])
        == sorted(other_dct["data"]["charge"])
        == ["array", "frame"]
    )
    np.testing.assert_equal(
        dct["data"]["charge"]["array"], other_dct["data"]["charge"]["array"]
    )
    pd.testing.assert_frame_equal(
        dct["data"]["charge"]["frame"], other_dct["data"]["charge"]["frame"]
    )


@pytest.mark.parametrize("klass", [CMOS, Detector])
@pytest.mark.parametrize(
    "obj, exp_dict",
    [
        pytest.param(
            CMOS(
                geometry=CMOSGeometry(row=100, col=120),
                environment=Environment(),
                characteristics=Characteristics(),
            ),
            {
                "version": 1,
                "type": "CMOS",
                "properties": {
                    "geometry": {
                        "row": 100,
                        "col": 120,
                        "total_thickness": None,
                        "pixel_horz_size": None,
                        "pixel_vert_size": None,
                    },
                    "environment": {"temperature": None},
                    "characteristics": {
                        "quantum_efficiency": None,
                        "charge_to_volt_conversion": None,
                        "pre_amplification": None,
                        "full_well_capacity": None,
                        "adc_bit_resolution": None,
                        "adc_voltage_range": None,
                    },
                },
                "data": {
<<<<<<< HEAD
                    "photon": np.zeros(shape=(100, 120)),
                    "photon_3d": None,
=======
                    "photon": None,
>>>>>>> bf56943f
                    "scene": None,
                    "pixel": None,
                    "signal": None,
                    "image": None,
                    "charge": {
                        "array": np.zeros(shape=(100, 120)),
                        "frame": pd.DataFrame(
                            columns=[
                                "charge",
                                "number",
                                "init_energy",
                                "energy",
                                "init_pos_ver",
                                "init_pos_hor",
                                "init_pos_z",
                                "position_ver",
                                "position_hor",
                                "position_z",
                                "velocity_ver",
                                "velocity_hor",
                                "velocity_z",
                            ],
                            dtype=float,
                        ),
                    },
                    "data": {},
                },
            },
            id="Default parameters",
        ),
        pytest.param(
            CMOS(
                geometry=CMOSGeometry(
                    row=100,
                    col=120,
                    total_thickness=123.1,
                    pixel_horz_size=12.4,
                    pixel_vert_size=34.5,
                ),
                environment=Environment(temperature=100.1),
                characteristics=Characteristics(
                    quantum_efficiency=0.1,
                    charge_to_volt_conversion=0.2,
                    pre_amplification=3.3,
                    full_well_capacity=4.4,
                    adc_bit_resolution=16,
                    adc_voltage_range=(0.0, 10.0),
                ),
            ),
            {
                "version": 1,
                "type": "CMOS",
                "properties": {
                    "geometry": {
                        "row": 100,
                        "col": 120,
                        "total_thickness": 123.1,
                        "pixel_horz_size": 12.4,
                        "pixel_vert_size": 34.5,
                    },
                    "environment": {"temperature": 100.1},
                    "characteristics": {
                        "quantum_efficiency": 0.1,
                        "charge_to_volt_conversion": 0.2,
                        "pre_amplification": 3.3,
                        "full_well_capacity": 4.4,
                        "adc_bit_resolution": 16,
                        "adc_voltage_range": (0.0, 10.0),
                    },
                },
                "data": {
<<<<<<< HEAD
                    "photon": np.zeros(shape=(100, 120)),
                    "photon_3d": None,
=======
                    "photon": None,
>>>>>>> bf56943f
                    "scene": None,
                    "pixel": None,
                    "signal": None,
                    "image": None,
                    "charge": {
                        "array": np.zeros(shape=(100, 120)),
                        "frame": pd.DataFrame(
                            columns=[
                                "charge",
                                "number",
                                "init_energy",
                                "energy",
                                "init_pos_ver",
                                "init_pos_hor",
                                "init_pos_z",
                                "position_ver",
                                "position_hor",
                                "position_z",
                                "velocity_ver",
                                "velocity_hor",
                                "velocity_z",
                            ],
                            dtype=float,
                        ),
                    },
                    "data": {},
                },
            },
            id="CMOS fully defined",
        ),
    ],
)
def test_to_and_from_dict(klass, obj, exp_dict):
    """Test methods 'to_dict', 'from_dict'."""
    assert type(obj) == CMOS

    # Convert from `CMOS` to a `dict`
    dct = obj.to_dict()
    comparison(dct, exp_dict)

    # Copy 'exp_dict'
    copied_dct = deepcopy(exp_dict)  # create a new dict
    assert copied_dct is not exp_dict
    comparison(copied_dct, exp_dict)

    # Convert from `dict` to `CMOS`
    other_obj = klass.from_dict(copied_dct)
    assert type(other_obj) == CMOS
    assert obj == other_obj
    assert obj is not other_obj
    comparison(copied_dct, exp_dict)<|MERGE_RESOLUTION|>--- conflicted
+++ resolved
@@ -209,12 +209,8 @@
                     },
                 },
                 "data": {
-<<<<<<< HEAD
-                    "photon": np.zeros(shape=(100, 120)),
+                    "photon": None,
                     "photon_3d": None,
-=======
-                    "photon": None,
->>>>>>> bf56943f
                     "scene": None,
                     "pixel": None,
                     "signal": None,
@@ -286,12 +282,8 @@
                     },
                 },
                 "data": {
-<<<<<<< HEAD
-                    "photon": np.zeros(shape=(100, 120)),
+                    "photon": None,
                     "photon_3d": None,
-=======
-                    "photon": None,
->>>>>>> bf56943f
                     "scene": None,
                     "pixel": None,
                     "signal": None,
