#  Copyright (c) European Space Agency, 2017, 2018, 2019, 2020, 2021.
#
#  This file is subject to the terms and conditions defined in file 'LICENCE.txt', which
#  is part of this Pyxel package. No part of the package, including
#  this file, may be copied, modified, propagated, or distributed except according to
#  the terms contained in the file ‘LICENCE.txt’.

from copy import deepcopy

import numpy as np
import pandas as pd
import pytest

from pyxel.detectors import MKID, Characteristics, Detector, Environment, MKIDGeometry


@pytest.fixture
def valid_mkid() -> MKID:
    """Create a valid `MKID`."""
    return MKID(
        geometry=MKIDGeometry(
            row=100,
            col=120,
            total_thickness=123.1,
            pixel_horz_size=12.4,
            pixel_vert_size=34.5,
        ),
        environment=Environment(temperature=100.1),
        characteristics=Characteristics(
            quantum_efficiency=0.1,
            charge_to_volt_conversion=0.2,
            pre_amplification=3.3,
        ),
    )


@pytest.mark.parametrize(
    "other_obj, is_equal",
    [
        pytest.param(None, False, id="None"),
        pytest.param(
            MKID(
                geometry=MKIDGeometry(row=100, col=120),
                environment=Environment(),
                characteristics=Characteristics(),
            ),
            False,
            id="Empty 'MKID'",
        ),
        pytest.param(
            MKID(
                geometry=MKIDGeometry(
                    row=100,
                    col=120,
                    total_thickness=123.1,
                    pixel_horz_size=12.4,
                    pixel_vert_size=34.5,
                ),
                environment=Environment(),
                characteristics=Characteristics(),
            ),
            False,
            id="Almost same parameters, different class",
        ),
        pytest.param(
            MKID(
                geometry=MKIDGeometry(
                    row=100,
                    col=120,
                    total_thickness=123.1,
                    pixel_horz_size=12.4,
                    pixel_vert_size=34.5,
                ),
                environment=Environment(temperature=100.1),
                characteristics=Characteristics(
                    quantum_efficiency=0.1,
                    charge_to_volt_conversion=0.2,
                    pre_amplification=3.3,
                ),
            ),
            True,
            id="Same parameters, same class",
        ),
    ],
)
def test_is_equal(valid_mkid: MKID, other_obj, is_equal):
    """Test equality statement for `MKID`."""

    if is_equal:
        assert valid_mkid == other_obj
    else:
        assert valid_mkid != other_obj


def test_is_equal_with_arrays(valid_mkid: MKID):
    other_detector = deepcopy(valid_mkid)

    assert valid_mkid.geometry is not other_detector.geometry
    assert valid_mkid.environment is not other_detector.environment
    assert valid_mkid.characteristics is not other_detector.characteristics
    assert valid_mkid._photon is not other_detector._photon
    assert valid_mkid._charge is not other_detector._charge
    assert valid_mkid._pixel is not other_detector._pixel
    assert valid_mkid._signal is not other_detector._signal
    assert valid_mkid._image is not other_detector._image
    assert valid_mkid._phase is not other_detector._phase

    shape = valid_mkid.geometry.row, valid_mkid.geometry.col
    photon: np.ndarray = np.random.random(size=shape)
    pixel: np.ndarray = np.random.random(size=shape)
    signal: np.ndarray = np.random.random(size=shape)
    image: np.ndarray = np.random.randint(
        low=0, high=2**16 - 1, size=shape, dtype=np.uint64
    )
    charge: np.ndarray = np.random.random(size=shape)
    phase: np.ndarray = np.random.random(size=shape)

    valid_mkid.photon.array = photon.copy()
    valid_mkid.pixel.array = pixel.copy()
    valid_mkid.signal.array = signal.copy()
    valid_mkid.image.array = image.copy()
    valid_mkid.phase.array = phase.copy()

    valid_mkid.charge._array = charge.copy()
    valid_mkid.charge._frame = pd.concat(
        [valid_mkid.charge._frame, pd.DataFrame({"charge": [1]})],
        ignore_index=True,
    )

    other_detector.photon.array = photon.copy()
    other_detector.pixel.array = pixel.copy()
    other_detector.signal.array = signal.copy()
    other_detector.image.array = image.copy()
    other_detector.phase.array = phase.copy()

    other_detector.charge._array = charge.copy()
    other_detector.charge._frame = pd.concat(
        [other_detector.charge._frame, pd.DataFrame({"charge": [1]})],
        ignore_index=True,
    )

    assert valid_mkid == other_detector


def comparison(dct, other_dct):
    assert set(dct) == set(other_dct) == {"version", "type", "data", "properties"}
    assert dct["version"] == other_dct["version"]
    assert dct["type"] == other_dct["type"]
    assert dct["properties"] == other_dct["properties"]

    assert (
        set(dct["data"])
        == set(other_dct["data"])
        == {
            "photon",
            "photon_3d",
            "scene",
            "pixel",
            "signal",
            "image",
            "phase",
            "charge",
            "data",
        }
    )
    np.testing.assert_equal(dct["data"]["photon"], other_dct["data"]["photon"])
    np.testing.assert_equal(dct["data"]["pixel"], other_dct["data"]["pixel"])
    np.testing.assert_equal(dct["data"]["signal"], other_dct["data"]["signal"])
    np.testing.assert_equal(dct["data"]["image"], other_dct["data"]["image"])
    np.testing.assert_equal(dct["data"]["phase"], other_dct["data"]["phase"])

    assert (
        set(dct["data"]["charge"])
        == set(other_dct["data"]["charge"])
        == {"array", "frame"}
    )
    np.testing.assert_equal(
        dct["data"]["charge"]["array"], other_dct["data"]["charge"]["array"]
    )
    pd.testing.assert_frame_equal(
        dct["data"]["charge"]["frame"], other_dct["data"]["charge"]["frame"]
    )


@pytest.mark.parametrize("klass", [MKID, Detector])
@pytest.mark.parametrize(
    "obj, exp_dict",
    [
        pytest.param(
            MKID(
                geometry=MKIDGeometry(row=100, col=120),
                environment=Environment(),
                characteristics=Characteristics(),
            ),
            {
                "version": 1,
                "type": "MKID",
                "properties": {
                    "geometry": {
                        "row": 100,
                        "col": 120,
                        "total_thickness": None,
                        "pixel_horz_size": None,
                        "pixel_vert_size": None,
                    },
                    "environment": {"temperature": None},
                    "characteristics": {
                        "quantum_efficiency": None,
                        "charge_to_volt_conversion": None,
                        "pre_amplification": None,
                        "full_well_capacity": None,
                        "adc_bit_resolution": None,
                        "adc_voltage_range": None,
                    },
                },
                "data": {
<<<<<<< HEAD
                    "photon": np.zeros(shape=(100, 120)),
                    "photon_3d": None,
=======
                    "photon": None,
>>>>>>> bf56943f
                    "scene": None,
                    "pixel": None,
                    "signal": None,
                    "image": None,
                    "phase": None,
                    "charge": {
                        "array": np.zeros(shape=(100, 120)),
                        "frame": pd.DataFrame(
                            columns=[
                                "charge",
                                "number",
                                "init_energy",
                                "energy",
                                "init_pos_ver",
                                "init_pos_hor",
                                "init_pos_z",
                                "position_ver",
                                "position_hor",
                                "position_z",
                                "velocity_ver",
                                "velocity_hor",
                                "velocity_z",
                            ],
                            dtype=float,
                        ),
                    },
                    "data": {},
                },
            },
            id="Default Parameters",
        ),
        pytest.param(
            MKID(
                geometry=MKIDGeometry(
                    row=100,
                    col=120,
                    total_thickness=123.1,
                    pixel_horz_size=12.4,
                    pixel_vert_size=34.5,
                ),
                environment=Environment(temperature=100.1),
                characteristics=Characteristics(
                    quantum_efficiency=0.1,
                    charge_to_volt_conversion=0.2,
                    pre_amplification=3.3,
                    adc_bit_resolution=16,
                    adc_voltage_range=(0.0, 10.0),
                ),
            ),
            {
                "version": 1,
                "type": "MKID",
                "properties": {
                    "geometry": {
                        "row": 100,
                        "col": 120,
                        "total_thickness": 123.1,
                        "pixel_horz_size": 12.4,
                        "pixel_vert_size": 34.5,
                    },
                    "environment": {"temperature": 100.1},
                    "characteristics": {
                        "quantum_efficiency": 0.1,
                        "charge_to_volt_conversion": 0.2,
                        "pre_amplification": 3.3,
                        "full_well_capacity": None,
                        "adc_bit_resolution": 16,
                        "adc_voltage_range": (0.0, 10.0),
                    },
                },
                "data": {
<<<<<<< HEAD
                    "photon": np.zeros(shape=(100, 120)),
                    "photon_3d": None,
=======
                    "photon": None,
>>>>>>> bf56943f
                    "scene": None,
                    "pixel": None,
                    "signal": None,
                    "image": None,
                    "phase": None,
                    "charge": {
                        "array": np.zeros(shape=(100, 120)),
                        "frame": pd.DataFrame(
                            columns=[
                                "charge",
                                "number",
                                "init_energy",
                                "energy",
                                "init_pos_ver",
                                "init_pos_hor",
                                "init_pos_z",
                                "position_ver",
                                "position_hor",
                                "position_z",
                                "velocity_ver",
                                "velocity_hor",
                                "velocity_z",
                            ],
                            dtype=float,
                        ),
                    },
                    "data": {},
                },
            },
            id="MKID fully defined",
        ),
    ],
)
def test_to_and_from_dict(klass, obj, exp_dict):
    """Test methods 'to_dict', 'from_dict'."""
    assert type(obj) == MKID

    # Convert from `MKID` to a `dict`
    dct = obj.to_dict()
    comparison(dct, exp_dict)

    # Copy 'exp_dict'
    copied_dct = deepcopy(exp_dict)  # create a new dict
    assert copied_dct is not exp_dict
    comparison(copied_dct, exp_dict)

    # Convert from `dict` to `MKID`
    other_obj = klass.from_dict(copied_dct)
    assert type(other_obj) == MKID
    assert obj == other_obj
    assert obj is not other_obj
    comparison(copied_dct, exp_dict)<|MERGE_RESOLUTION|>--- conflicted
+++ resolved
@@ -214,12 +214,8 @@
                     },
                 },
                 "data": {
-<<<<<<< HEAD
-                    "photon": np.zeros(shape=(100, 120)),
+                    "photon": None,
                     "photon_3d": None,
-=======
-                    "photon": None,
->>>>>>> bf56943f
                     "scene": None,
                     "pixel": None,
                     "signal": None,
@@ -291,12 +287,8 @@
                     },
                 },
                 "data": {
-<<<<<<< HEAD
-                    "photon": np.zeros(shape=(100, 120)),
+                    "photon": None,
                     "photon_3d": None,
-=======
-                    "photon": None,
->>>>>>> bf56943f
                     "scene": None,
                     "pixel": None,
                     "signal": None,
