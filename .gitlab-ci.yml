--- conflicted
+++ resolved
@@ -75,47 +75,8 @@
   script:
     - python -V
     - pip install tox
-<<<<<<< HEAD
-    - tox -e py37-extra_no-pyyaml_last
-  allow_failure: true
-
-
-# TODO: Remove this
-# Run pytest for Python 3.7
-python373_pyyaml313:
-  image: python:3.7
-  stage: test
-  script:
-    - python -V
-    - pip install tox
-    - tox -e py37-extra_no-pyyaml_3.13
-  allow_failure: true
-
-# Run pytest for Python 3.7
-python373_all:
-  image: python:3.7.3   # todo: should be 3.7, but tox or pytest or python3.7.4 causes segmentation fault
-  stage: test
-  script:
-    - python -V
-    - pip install tox
-    - tox -e py37-extra_all-pyyaml_last
-  allow_failure: true
-
-
-# TODO: Remove this
-# Run pytest for Python 3.7
-python373_pyyaml313_all:
-  image: python:3.7
-  stage: test
-  script:
-    - python -V
-    - pip install tox
-    - tox -e py37-extra_all-pyyaml_3.13
-  allow_failure: true
-=======
     - tox -e py37-extra_all
   allow_failure: false
->>>>>>> 4aba7971
 
 
 # Run pytest for Python 3.6
@@ -125,46 +86,7 @@
   script:
     - python -V
     - pip install tox
-<<<<<<< HEAD
-    - tox -e py36-extra_no-pyyaml_last
-  allow_failure: false
-
-
-# TODO: Remove this
-# Run pytest for Python 3.6
-python36_pyyaml313:
-  image: python:3.6
-  stage: test
-  script:
-    - python -V
-    - pip install tox
-    - tox -e py36-extra_no-pyyaml_3.13
-  allow_failure: false
-
-
-# Run pytest for Python 3.6
-python36_all:
-  image: python:3.6
-  stage: test
-  script:
-    - python -V
-    - pip install tox
-    - tox -e py36-extra_all-pyyaml_last
-=======
     - tox -e py36-extra_all
->>>>>>> 4aba7971
-  allow_failure: false
-
-
-# TODO: Remove this
-# Run pytest for Python 3.6
-python36_pyyaml313_all:
-  image: python:3.6
-  stage: test
-  script:
-    - python -V
-    - pip install tox
-    - tox -e py36-extra_all-pyyaml_3.13
   allow_failure: false
 
 
