--- conflicted
+++ resolved
@@ -13,12 +13,7 @@
 from dask import delayed, distributed
 import pyxel.io as io
 from pyxel.pipelines.processor import Processor
-<<<<<<< HEAD
 from pyxel.detectors import CCD, CMOS
-=======
-from pyxel.detectors.ccd import CCD
-from pyxel.util import LogFilter
->>>>>>> 4aba7971
 from pyxel import __version__ as version
 import typing as t
 from pyxel.pipelines.pipeline import DetectionPipeline
@@ -31,16 +26,9 @@
     :param random_seed:
     :return:
     """
-<<<<<<< HEAD
-    logging.info('Pyxel version ' + version)
+    logging.info('Pyxel version %s', version)
     logging.info('Pipeline started.')
 
-=======
-    logger = logging.getLogger('pyxel')
-    logger.addFilter(LogFilter())
-    logger.info('Pyxel version ' + version)
-    logger.info('Pipeline started.')
->>>>>>> 4aba7971
     start_time = time.time()
     if random_seed:
         np.random.seed(random_seed)
@@ -58,15 +46,9 @@
     elif 'cmos_detector' in cfg:
         detector = cfg['cmos_detector']
     else:
-<<<<<<< HEAD
-        raise NotImplementedError
-        # detector = cfg['ccd_detector']  # type: CCD
+        raise NotImplementedError('Detector is not defined in YAML config. file!')
 
-    processor = Processor(detector, pipeline)
-=======
-        raise KeyError('Detector is not defined in YAML config. file!')
-    processor = Processor(detector, cfg['pipeline'])
->>>>>>> 4aba7971
+    processor = Processor(detector=detector, pipeline=pipeline)
 
     out = simulation.outputs
     if out:
@@ -85,42 +67,27 @@
     # HANS: place logger Mode line outside if / elif /else block. Example:
     #   logger.info('Mode: %r', simulation.mode)
     if simulation.mode == 'single':
-<<<<<<< HEAD
         logging.info('Mode: Single')
-        processor.pipeline.run_pipeline(detector)
-=======
-        logger.info('Mode: Single')
         processor.run_pipeline()
->>>>>>> 4aba7971
         if out:
             out.single_output(processor)
 
     elif simulation.mode == 'calibration' and simulation.calibration:
-<<<<<<< HEAD
         logging.info('Mode: Calibration')
-        processor, results = simulation.calibration.run_calibration(processor, out)
-        logging.info('Champion fitness:   %1.5e' % results['fitness'])
-=======
-        logger.info('Mode: Calibration')
         results = simulation.calibration.run_calibration(processor, out.output_dir)
->>>>>>> 4aba7971
         if out:
             simulation.calibration.post_processing(calib_results=results, output=out)
 
     elif simulation.mode == 'parametric' and simulation.parametric:
-<<<<<<< HEAD
         logging.info('Mode: Parametric')
-=======
-        logger.info('Mode: Parametric')
 
         # client = distributed.Client(processes=True)
         # client = distributed.Client(n_workers=4, processes=False, threads_per_worker=4)
         client = distributed.Client(processes=False)
-        logger.info(client)
+        logging.info(client)
         # use as few processes (and workers?) as possible with as many threads_per_worker as possible
         # Dasbboard available on http://127.0.0.1:8787
 
->>>>>>> 4aba7971
         configs = simulation.parametric.collect(processor)
         result_list = []
         out.params_func(simulation.parametric)
@@ -142,7 +109,7 @@
                                  time_step=simulation.dynamic['t_step'],
                                  ndreadout=simulation.dynamic['non_destructive_readout'])
         while detector.elapse_time():  # FRED: Use an iterator for that ?
-            logging.info('time = %.3f s' % detector.time)
+            logging.info('time = %.3f s', detector.time)
             if detector.is_non_destructive_readout:
                 detector.initialize(reset_all=False)
             else:
