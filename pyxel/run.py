--- conflicted
+++ resolved
@@ -16,12 +16,8 @@
 import pyxel.io as io
 from pyxel.pipelines.processor import Processor
 from pyxel.detectors.ccd import CCD
-<<<<<<< HEAD
-# from pyxel import __version__ as pyxel_version
+from pyxel import __version__ as version
 import typing as t
-=======
-from pyxel import __version__ as version
->>>>>>> 556f9e09
 
 
 # FRED: Add more typing information
@@ -33,12 +29,8 @@
     :return:
     """
     logger = logging.getLogger('pyxel')
-<<<<<<< HEAD
+    logger.info('Pyxel version ' + version)
     logger.info('Pipeline started.')    # FRED: Use `logging.info`
-=======
-    logger.info('Pyxel version ' + version)
-    logger.info('Pipeline started.')
->>>>>>> 556f9e09
     start_time = time.time()
     if random_seed:
         np.random.seed(random_seed)
@@ -103,7 +95,7 @@
             detector.set_dynamic(steps=simulation.dynamic['steps'],
                                  time_step=simulation.dynamic['t_step'],
                                  ndreadout=simulation.dynamic['non_destructive_readout'])
-        while detector.elapse_time():  # FRED: Use an iterator for that
+        while detector.elapse_time():  # FRED: Use an iterator for that ?
             logger.info('time = %.3f s' % detector.time)
             if detector.is_non_destructive_readout:
                 detector.initialize(reset_all=False)
