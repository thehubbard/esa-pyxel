--- conflicted
+++ resolved
@@ -4,7 +4,6 @@
 from pyxel.pipelines.model_group import ModelGroup
 
 
-# FRED: Add more and better typing information
 class DetectionPipeline:
     """TBW."""
 
@@ -57,6 +56,20 @@
                               'signal_transfer',
                               'readout_electronics']            # type: t.List[str]           # TODO
 
+    # def __getstate__(self):
+    #     """TBW."""
+    #     return {
+    #         'photon_generation': self.photon_generation,
+    #         'optics': self.optics,
+    #         'charge_generation': self.charge_generation,
+    #         'charge_collection': self.charge_collection,
+    #         'charge_transfer': self.charge_transfer,
+    #         'charge_measurement': self.charge_measurement,
+    #         'signal_transfer': self.signal_transfer,
+    #         'readout_electronics': self.readout_electronics,
+    #         '_model_groups': self.model_group_names,              # TODO
+    #     }
+
     @property
     def model_group_names(self) -> t.List[str]:
         """TBW."""
@@ -71,52 +84,7 @@
         """TBW."""
         self._is_running = False
 
-<<<<<<< HEAD
-    # TODO: Not used
-    # def get_model(self, name: str) -> ModelGroup:
-    #     """TBW.
-    #
-    #     :param name:
-    #     :return:
-    #     """
-    #     for group_name in self.model_group_names:
-    #         # FRED: This should be refactored (e.g. provide directly a `ModelGroup` and not
-    #         #       its name)
-    #         model_group = getattr(self, group_name)     # type: ModelGroup
-    #         if model_group:
-    #             for model in model_group.models:
-    #                 if name == model.name:
-    #                     return model
-    #
-    #     raise AttributeError('Model has not found.')
-
-    # FRED: In this function, the input parameter 'detector' is modified.
-    #       It would be maybe better to do in this function:
-    #          1. A deep copy of `detector`
-    #          2. And use this copy for all processing.
-    #        In this case the output `Detector` instance is different than the input `Detector`
-    def run_pipeline(self, detector: Detector, abort_before: t.Optional[str] = None) -> Detector:
-        """TBW.
-
-        :param detector:
-        :param abort_before: str, model name, the pipeline should be aborted before this
-        :return:
-        """
-        self._is_running = True
-        for group_name in self.model_group_names:
-            # FRED: This should be refactored (e.g. provide directly a `ModelGroup` and not
-            #       its name)
-            models_grp = getattr(self, group_name)      # type: ModelGroup
-            if models_grp:
-                # HANS: it may be better to have `run` raise an Abort exception
-                #     and that it is caught here. Working with flag switches is brittle.
-                abort_flag = models_grp.run(detector, self, abort_model=abort_before)
-                if abort_flag:
-                    break
-        self._is_running = False
-        return detector
-=======
-    def get_model(self, name):
+    def get_model(self, name: str):
         """TBW.
 
         :param name:
@@ -128,5 +96,4 @@
                 for model in model_group.models:
                     if name == model.name:
                         return model
-        raise AttributeError('Model has not found.')
->>>>>>> 4aba7971
+        raise AttributeError('Model has not found.')