--- conflicted
+++ resolved
@@ -1,154 +1,76 @@
-<<<<<<< HEAD
-"""TBW."""
-import typing as t
-from esapy_config import get_obj_att, eval_entry, get_value
-from pyxel.detectors.ccd import CCD
-from pyxel.detectors.cmos import CMOS
-from pyxel.pipelines.ccd_pipeline import CCDDetectionPipeline
-from pyxel.pipelines.cmos_pipeline import CMOSDetectionPipeline
-
-
-class Processor:
-    """TBW."""
-
-    def __init__(self,
-                 detector: t.Union[CCD, CMOS],
-                 pipeline: t.Union[CCDDetectionPipeline, CMOSDetectionPipeline]) -> None:
-        """TBW.
-
-        :param detector:
-        :param pipeline:
-        """
-        self.detector = detector
-        self.pipeline = pipeline
-
-    def __getstate__(self):
-        """TBW."""
-        return {
-            'detector': self.detector,
-            'pipeline': self.pipeline,
-        }
-
-    def has(self, key):
-        """TBW.
-
-        :param key:
-        :return:
-        """
-        found = False
-        obj, att = get_obj_att(self, key)
-        if isinstance(obj, dict) and att in obj:
-            found = True
-        elif hasattr(obj, att):
-            found = True
-        return found
-
-    def get(self, key):
-        """TBW.
-
-        :param key:
-        :return:
-        """
-        return get_value(self, key)
-
-    def set(self, key, value, convert_value=True):
-        """TBW.
-
-        :param key:
-        :param value:
-        :param convert_value:
-        :return:
-        """
-        if convert_value:  # and value:
-            # convert the string based value to a number
-            if isinstance(value, list):
-                for i, val in enumerate(value):
-                    if val:
-                        value[i] = eval_entry(val)
-            else:
-                value = eval_entry(value)
-
-        obj, att = get_obj_att(self, key)
-
-        if isinstance(obj, dict) and att in obj:
-            obj[att] = value
-        else:
-            setattr(obj, att, value)
-=======
-"""TBW."""
-import typing as t
-from esapy_config import get_obj_att, eval_entry, get_value
-from pyxel.detectors.ccd import CCD
-from pyxel.detectors.cmos import CMOS
-from pyxel.pipelines.pipeline import DetectionPipeline
-# from pyxel.pipelines.ccd_pipeline import CCDDetectionPipeline
-# from pyxel.pipelines.cmos_pipeline import CMOSDetectionPipeline
-
-
-class Processor:
-    """TBW."""
-
-    def __init__(self,
-                 detector: t.Union[CCD, CMOS],
-                 pipeline: DetectionPipeline) -> None:
-        """TBW.
-
-        :param detector:
-        :param pipeline:
-        """
-        self.detector = detector
-        self.pipeline = pipeline
-
-    def __getstate__(self):
-        """TBW."""
-        return {
-            'detector': self.detector,
-            'pipeline': self.pipeline,
-        }
-
-    def has(self, key):
-        """TBW.
-
-        :param key:
-        :return:
-        """
-        found = False
-        obj, att = get_obj_att(self, key)
-        if isinstance(obj, dict) and att in obj:
-            found = True
-        elif hasattr(obj, att):
-            found = True
-        return found
-
-    def get(self, key):
-        """TBW.
-
-        :param key:
-        :return:
-        """
-        return get_value(self, key)
-
-    def set(self, key, value, convert_value=True):
-        """TBW.
-
-        :param key:
-        :param value:
-        :param convert_value:
-        :return:
-        """
-        if convert_value:  # and value:
-            # convert the string based value to a number
-            if isinstance(value, list):
-                for i, val in enumerate(value):
-                    if val:
-                        value[i] = eval_entry(val)
-            else:
-                value = eval_entry(value)
-
-        obj, att = get_obj_att(self, key)
-
-        if isinstance(obj, dict) and att in obj:
-            obj[att] = value
-        else:
-            setattr(obj, att, value)
->>>>>>> 59972de4
+"""TBW."""
+import typing as t
+from esapy_config import get_obj_att, eval_entry, get_value
+from pyxel.detectors.ccd import CCD
+from pyxel.detectors.cmos import CMOS
+from pyxel.pipelines.pipeline import DetectionPipeline
+# from pyxel.pipelines.ccd_pipeline import CCDDetectionPipeline
+# from pyxel.pipelines.cmos_pipeline import CMOSDetectionPipeline
+
+
+class Processor:
+    """TBW."""
+
+    def __init__(self,
+                 detector: t.Union[CCD, CMOS],
+                 pipeline: DetectionPipeline) -> None:
+        """TBW.
+
+        :param detector:
+        :param pipeline:
+        """
+        self.detector = detector
+        self.pipeline = pipeline
+
+    def __getstate__(self):
+        """TBW."""
+        return {
+            'detector': self.detector,
+            'pipeline': self.pipeline,
+        }
+
+    def has(self, key):
+        """TBW.
+
+        :param key:
+        :return:
+        """
+        found = False
+        obj, att = get_obj_att(self, key)
+        if isinstance(obj, dict) and att in obj:
+            found = True
+        elif hasattr(obj, att):
+            found = True
+        return found
+
+    def get(self, key):
+        """TBW.
+
+        :param key:
+        :return:
+        """
+        return get_value(self, key)
+
+    def set(self, key, value, convert_value=True):
+        """TBW.
+
+        :param key:
+        :param value:
+        :param convert_value:
+        :return:
+        """
+        if convert_value:  # and value:
+            # convert the string based value to a number
+            if isinstance(value, list):
+                for i, val in enumerate(value):
+                    if val:
+                        value[i] = eval_entry(val)
+            else:
+                value = eval_entry(value)
+
+        obj, att = get_obj_att(self, key)
+
+        if isinstance(obj, dict) and att in obj:
+            obj[att] = value
+        else:
+            setattr(obj, att, value)