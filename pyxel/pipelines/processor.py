"""TBW."""
import typing as t

from pyxel.detectors.ccd import CCD
from pyxel.detectors.cmos import CMOS
from pyxel.evaluator import eval_entry
from pyxel.pipelines.pipeline import DetectionPipeline
from pyxel.state import get_obj_att, get_value


# FRED: Is this class needed ?
class Processor:
    """TBW."""

    def __init__(self,
                 detector: t.Union[CCD, CMOS],
                 pipeline: DetectionPipeline):
        """TBW.

        :param detector:
        :param pipeline:
        """
        self.detector = detector
        self.pipeline = pipeline

<<<<<<< HEAD
    # FRED: Could it be renamed '__contains__' ?
    def has(self, key: str) -> bool:
=======
    def has(self, key):
>>>>>>> 4aba7971
        """TBW.

        :param key:
        :return:
        """
        found = False
        obj, att = get_obj_att(self, key)
        if isinstance(obj, dict) and att in obj:
            found = True
        elif hasattr(obj, att):
            found = True
        return found

    # FRED: Could it be renamed '__getitem__' ?
    def get(self, key: str) -> t.Any:
        """TBW.

        :param key:
        :return:
        """
        return get_value(self, key)

    # FRED: Could it be renamed '__setitem__' ?
    def set(self, key: str, value: t.Any, convert_value: bool = True) -> None:
        """TBW.

        :param key:
        :param value:
        :param convert_value:
        :return:
        """
        if convert_value:  # and value:
            # convert the string based value to a number
            if isinstance(value, list):
                for i, val in enumerate(value):
                    if val:
                        value[i] = eval_entry(val)
            else:
                value = eval_entry(value)

        obj, att = get_obj_att(self, key)

        if isinstance(obj, dict) and att in obj:
            obj[att] = value
        else:
            setattr(obj, att, value)

    def run_pipeline(self, abort_before: str = None):
        """TBW.

        :param abort_before: str, model name, the pipeline should be aborted before this
        :return:
        """
        self.pipeline._is_running = True
        for group_name in self.pipeline.model_group_names:
            models_grp = getattr(self.pipeline, group_name)
            if models_grp:
                abort_flag = models_grp.run(self.detector, self.pipeline, abort_model=abort_before)
                if abort_flag:
                    break
        self.pipeline._is_running = False
        return self
<|MERGE_RESOLUTION|>--- conflicted
+++ resolved
@@ -1,93 +1,98 @@
-"""TBW."""
-import typing as t
-
-from pyxel.detectors.ccd import CCD
-from pyxel.detectors.cmos import CMOS
-from pyxel.evaluator import eval_entry
-from pyxel.pipelines.pipeline import DetectionPipeline
-from pyxel.state import get_obj_att, get_value
-
-
-# FRED: Is this class needed ?
-class Processor:
-    """TBW."""
-
-    def __init__(self,
-                 detector: t.Union[CCD, CMOS],
-                 pipeline: DetectionPipeline):
-        """TBW.
-
-        :param detector:
-        :param pipeline:
-        """
-        self.detector = detector
-        self.pipeline = pipeline
-
-<<<<<<< HEAD
-    # FRED: Could it be renamed '__contains__' ?
-    def has(self, key: str) -> bool:
-=======
-    def has(self, key):
->>>>>>> 4aba7971
-        """TBW.
-
-        :param key:
-        :return:
-        """
-        found = False
-        obj, att = get_obj_att(self, key)
-        if isinstance(obj, dict) and att in obj:
-            found = True
-        elif hasattr(obj, att):
-            found = True
-        return found
-
-    # FRED: Could it be renamed '__getitem__' ?
-    def get(self, key: str) -> t.Any:
-        """TBW.
-
-        :param key:
-        :return:
-        """
-        return get_value(self, key)
-
-    # FRED: Could it be renamed '__setitem__' ?
-    def set(self, key: str, value: t.Any, convert_value: bool = True) -> None:
-        """TBW.
-
-        :param key:
-        :param value:
-        :param convert_value:
-        :return:
-        """
-        if convert_value:  # and value:
-            # convert the string based value to a number
-            if isinstance(value, list):
-                for i, val in enumerate(value):
-                    if val:
-                        value[i] = eval_entry(val)
-            else:
-                value = eval_entry(value)
-
-        obj, att = get_obj_att(self, key)
-
-        if isinstance(obj, dict) and att in obj:
-            obj[att] = value
-        else:
-            setattr(obj, att, value)
-
-    def run_pipeline(self, abort_before: str = None):
-        """TBW.
-
-        :param abort_before: str, model name, the pipeline should be aborted before this
-        :return:
-        """
-        self.pipeline._is_running = True
-        for group_name in self.pipeline.model_group_names:
-            models_grp = getattr(self.pipeline, group_name)
-            if models_grp:
-                abort_flag = models_grp.run(self.detector, self.pipeline, abort_model=abort_before)
-                if abort_flag:
-                    break
-        self.pipeline._is_running = False
-        return self
+"""TBW."""
+import typing as t
+
+from pyxel.detectors.ccd import CCD
+from pyxel.detectors.cmos import CMOS
+from pyxel.evaluator import eval_entry
+from pyxel.pipelines.pipeline import DetectionPipeline
+from pyxel.state import get_obj_att, get_value
+
+
+# FRED: Is this class needed ?
+class Processor:
+    """TBW."""
+
+    def __init__(self,
+                 detector: t.Union[CCD, CMOS],
+                 pipeline: DetectionPipeline):
+        """TBW.
+
+        :param detector:
+        :param pipeline:
+        """
+        self.detector = detector
+        self.pipeline = pipeline
+
+    # def __getstate__(self):
+    #     """TBW."""
+    #     return {
+    #         'detector': self.detector,
+    #         'pipeline': self.pipeline,
+    #     }
+
+    # FRED: Could it be renamed '__contains__' ?
+    def has(self, key: str) -> bool:
+        """TBW.
+
+        :param key:
+        :return:
+        """
+        found = False
+        obj, att = get_obj_att(self, key)
+        if isinstance(obj, dict) and att in obj:
+            found = True
+        elif hasattr(obj, att):
+            found = True
+        return found
+
+    # FRED: Could it be renamed '__getitem__' ?
+    def get(self, key: str) -> t.Any:
+        """TBW.
+
+        :param key:
+        :return:
+        """
+        return get_value(self, key)
+
+    # FRED: Could it be renamed '__setitem__' ?
+    def set(self, key: str, value: t.Any, convert_value: bool = True) -> None:
+        """TBW.
+
+        :param key:
+        :param value:
+        :param convert_value:
+        :return:
+        """
+        if convert_value:  # and value:
+            # convert the string based value to a number
+            if isinstance(value, list):
+                for i, val in enumerate(value):
+                    if val:
+                        value[i] = eval_entry(val)
+            else:
+                value = eval_entry(value)
+
+        obj, att = get_obj_att(self, key)
+
+        if isinstance(obj, dict) and att in obj:
+            obj[att] = value
+        else:
+            setattr(obj, att, value)
+
+    def run_pipeline(self, abort_before: str = None) -> "Processor":
+        """TBW.
+
+        :param abort_before: str, model name, the pipeline should be aborted before this
+        :return:
+        """
+        self.pipeline._is_running = True
+        for group_name in self.pipeline.model_group_names:
+            models_grp = getattr(self.pipeline, group_name)
+            if models_grp:
+                abort_flag = models_grp.run(self.detector, self.pipeline, abort_model=abort_before)
+                if abort_flag:
+                    break
+        self.pipeline._is_running = False
+
+        # TODO: Is is necessary to return 'self' ??
+        return self