--- conflicted
+++ resolved
@@ -1,29 +1,8 @@
 
-#parametric:
-#  mode: single
-<<<<<<< HEAD
-##  mode: embedded
-##  mode: sequential
-#  steps:
-#    -
-#      enabled: true
-#      key: pipeline.photon_generation.photon_level.arguments.level
-#      values: [10, 20, 30]
-#    -
-#      enabled: true
-#      key: pipeline.charge_generation.tars.arguments.initial_energy
-#      values: [100, 200, 300]
-#    -
-#      enabled: false
-#      key:
-#      values:
-#    -
-#      enabled: false
-#      key:
-#      values:
-=======
-  #mode: embedded
-  mode: sequential
+parametric:
+  mode: single
+#  mode: embedded
+#  mode: sequential
   steps:
     -
       enabled: true
@@ -41,7 +20,6 @@
       enabled: false
       key:
       values:
->>>>>>> a7989140
 
 ccd_process:
 
