"""Utility functions for creating outputs."""
import os
import glob
from copy import copy
from shutil import copy2
import typing as t          # noqa: F401
import numpy as np
import astropy.io.fits as fits
import h5py as h5
<<<<<<< HEAD
import time
from pyxel import __version__ as pyxel_gitversion

=======
from time import strftime
>>>>>>> 9031c355
try:
    import matplotlib.pyplot as plt
except ImportError:
    # raise Warning('Matplotlib cannot be imported')        # todo
    pass


class Outputs:
    """TBW."""

    def __init__(self,
                 output_folder: str,
                 save_to_file: list = None,
                 parametric_plot: dict = None,
                 calibration_plot: dict = None,
                 single_plot: dict = None):
        """TBW."""
        self.input_file = None                      # type: t.Optional[str]
        self.champions_file = None                  # type: t.Optional[str]
        self.population_file = None                 # type: t.Optional[str]
        self.parametric_plot = parametric_plot      # type: t.Optional[dict]
        self.calibration_plot = calibration_plot    # type: t.Optional[dict]
        self.single_plot = single_plot              # type: t.Optional[dict]
        self.user_plt_args = None                   # type: t.Optional[dict]

        self.output_dir = output_folder + '/run_' + strftime("%Y%m%d_%H%M%S")  # type: str

        if save_to_file is None:
            self.save_to_file = [{'detector.image.array': ['fits']}]
        else:
            self.save_to_file = save_to_file

        if not os.path.exists(self.output_dir):
            os.makedirs(self.output_dir)
        else:
            raise IsADirectoryError('Directory exists.')

        self.default_ax_args = {
            'xlabel': None, 'ylabel': None, 'title': None, 'axis': None, 'grid': False,
            'xscale': 'linear', 'yscale': 'linear', 'xticks': None, 'yticks': None,
            'xlim': [None, None], 'ylim': [None, None],
        }   # type: dict
        self.default_plot_args = {
            'color': None, 'marker': '.', 'linestyle': ''
        }   # type: dict
        self.default_hist_args = {
            'bins': None, 'range': None, 'density': None, 'log': False, 'cumulative': False,
            'histtype': 'step', 'color': None, 'facecolor': None,
        }   # type: dict
        self.default_scatter_args = {
            'size': None, 'cbar_label': None
        }   # type: dict

        self.plt_args = None                    # type: t.Optional[dict]
        self.parameter_values = np.array([])    # type: np.array
        self.parameter_keys = []                # type: list
        self.additional_keys = []               # type: list
        plt.figure()

    def set_input_file(self, filename: str):
        """TBW."""
        self.input_file = filename
        # time.strftime("%Y-%m-%d_%H-%M-%S")
        copy2(self.input_file, self.output_dir)
        self.save_input_file(glob.glob(self.output_dir+'/*.yaml')[0],
                             pyxel_gitversion)

    def save_input_file(self, filename: str, git_version):
        """Save pyxel version in the copied yaml file.

        :param: filename (str) the path+name of the file
        :return: append pyxel version to last line of file
        """
        new_name = time.strftime("%Y%m%d_%H%M%S")+'_settings-simu.yaml'
        os.rename(self.output_dir+'/'+os.path.basename(filename),
                  self.output_dir+'/'+new_name)
        with open(self.output_dir+'/'+new_name, 'a') as file:
            file.write('version: '+git_version)

    def save_log_file(self):
        """Move log file to the output directory of the simulation."""
        log_file = glob.glob('./pyxel.log')[0]
        os.rename(log_file, self.output_dir + '/' + os.path.basename(log_file))

    def create_files(self):
        """TBW."""
        self.champions_file = self.new_file('champions.out')
        self.population_file = self.new_file('population.out')
        return self.champions_file, self.population_file

    def new_file(self, filename: str):
        """TBW."""
        filename = self.output_dir + '/' + filename
        file = open(filename, 'wb')  # truncate output file
        file.close()
        return filename

    def save_to_png(self, processor, obj_name: str, filename: str = None):
        """Write array to bitmap PNG image file."""
        geo = processor.detector.geometry
        array = processor.get(obj_name)
        if filename is None:
            filename = str(obj_name).replace('.', '_')
        filename = apply_run_number(self.output_dir + '/' + filename + '_??.png')
        fig = plt.figure()
        dpi = 300
        fig.set_size_inches(min(geo.col/dpi, 10.), min(geo.row/dpi, 10.))
        ax = plt.Axes(fig, [0., 0., 1., 1.])
        ax.set_axis_off()
        fig.add_axes(ax)
        plt.imshow(array, cmap='gray', extent=[0, geo.col, 0, geo.row])
        plt.savefig(filename, dpi=dpi)

    def save_to_fits(self, processor, obj_name: str, filename: str = None):
        """Write array to FITS file."""
        array = processor.get(obj_name)
        if filename is None:
            filename = str(obj_name).replace('.', '_')
        filename = apply_run_number(self.output_dir + '/' + filename + '_??.fits')
        hdu = fits.PrimaryHDU(array)
        hdu.header['PYXEL_V'] = pyxel_gitversion
        hdu.writeto(filename, overwrite=False, output_verify='exception')

    def save_to_hdf(self, processor, obj_name: str, filename: str = None):
        """Write detector object to HDF5 file."""
        detector = processor.detector
        if filename is None:
            filename = 'detector'
        filename = apply_run_number(self.output_dir + '/' + filename + '_??.h5')
        h5file = h5.File(filename, 'w')
        h5file.attrs['pyxel-version'] = pyxel_gitversion

        detector_grp = h5file.create_group('detector')
        for array, name in zip([detector.signal.array,
                                detector.image.array,
                                detector.photon.array,
                                detector.pixel.array,
                                detector.charge.frame],
                               ['Signal',
                                'Image',
                                'Photon',
                                'Pixels',
                                'Charges']):

            if isinstance(array, np.ndarray):
                dataset = detector_grp.create_dataset(name, np.shape(array))
                dataset[:] = array
            else:
                dataset = detector_grp.create_dataset(name, np.shape(array))
                dataset[:] = array
        h5file.close()

    def save_to_txt(self, processor, obj_name: str, filename: str = None):
        """Write data to txt file."""
        data = processor.get(obj_name)
        if filename is None:
            filename = str(obj_name).replace('.', '_')
        filename = apply_run_number(self.output_dir + '/' + filename + '_??.txt')
        np.savetxt(filename, data, delimiter='|')

    def save_to_csv(self, processor, obj_name: str, filename: str = None):
        """Write Pandas Dataframe or Numpy array to a CSV file."""
        data = processor.get(obj_name)
        if filename is None:
            filename = str(obj_name).replace('.', '_')
        filename = apply_run_number(self.output_dir + '/' + filename + '_??.csv')
        try:
            data.to_csv(filename, float_format='%g')
        except AttributeError:
            np.savetxt(filename, data, delimiter=',')

    def save_to_npy(self, processor, obj_name: str, filename: str = None):
        """Write Numpy array to Numpy binary npy file."""
        array = processor.get(obj_name)
        if filename is None:
            filename = str(obj_name).replace('.', '_')
        filename = apply_run_number(self.output_dir + '/' + filename + '_??.npy')
        np.save(file=filename, arr=array)

    def save_plot(self, filename='figure_??'):
        """Save plot figure in PNG format, close figure and create new canvas for next plot."""
        filename = self.output_dir + '/' + filename + '.png'
        filename = apply_run_number(filename)
        plt.savefig(filename)
        plt.close('all')
        plt.figure()

    def plot_graph(self, x, y, args: dict = None):
        """TBW."""
        arg_tpl = self.update_args(plot_type='graph', new_args=args)
        ax_args, plt_args = self.update_args(plot_type='graph', new_args=self.user_plt_args, def_args=arg_tpl)
        plt.plot(x, y, color=plt_args['color'], marker=plt_args['marker'], linestyle=plt_args['linestyle'])
        update_plot(ax_args)
        plt.draw()

    def plot_histogram(self, data, args: dict = None):
        """TBW."""
        arg_tpl = self.update_args(plot_type='hist', new_args=args)
        ax_args, plt_args = self.update_args(plot_type='hist', new_args=self.user_plt_args, def_args=arg_tpl)
        if isinstance(data, np.ndarray):
            data = data.flatten()
        plt.hist(x=data,
                 bins=plt_args['bins'], range=plt_args['range'],
                 density=plt_args['density'], log=plt_args['log'], cumulative=plt_args['cumulative'],
                 histtype=plt_args['histtype'], color=plt_args['color'], facecolor=plt_args['facecolor'])
        update_plot(ax_args)
        plt.draw()

    def plot_scatter(self, x, y, color=None, args: dict = None):
        """TBW."""
        arg_tpl = self.update_args(plot_type='scatter', new_args=args)
        ax_args, plt_args = self.update_args(plot_type='scatter', new_args=self.user_plt_args, def_args=arg_tpl)
        fig = plt.gcf()
        if color is not None:
            sp = plt.scatter(x, y, c=color, s=plt_args['size'])
            cbar = fig.colorbar(sp)
            cbar.set_label(plt_args['cbar_label'])
        else:
            plt.scatter(x, y, s=plt_args['size'])
        update_plot(ax_args)
        plt.draw()

    def single_output(self, processor):
        """TBW."""
        save_methods = {'fits': self.save_to_fits,
                        'hdf': self.save_to_hdf,
                        'npy': self.save_to_npy,
                        'txt': self.save_to_txt,
                        'csv': self.save_to_csv,
                        'png': self.save_to_png}
        for item in self.save_to_file:
            obj = next(iter(item.keys()))
            format_list = next(iter(item.values()))
            if format_list is not None:
                [save_methods[out_format](processor=processor, obj_name=obj) for out_format in format_list]

        self.user_plt_args = None
        x = processor.detector.photon.array                    # todo: default plots with plot_args?
        y = processor.detector.image.array
        color = None
        if self.single_plot:
            if 'plot_args' in self.single_plot:
                self.user_plt_args = self.single_plot['plot_args']
            if 'x' in self.single_plot:
                x = processor.get(self.single_plot['x'])
            if 'y' in self.single_plot:
                y = processor.get(self.single_plot['y'])
            if 'plot_type' in self.single_plot:
                if isinstance(x, np.ndarray):
                    x = x.flatten()
                if isinstance(y, np.ndarray):
                    y = y.flatten()

                if self.single_plot['plot_type'] == 'graph':
                    self.plot_graph(x, y)
                    fname = 'graph_??'
                elif self.single_plot['plot_type'] == 'histogram':
                    self.plot_histogram(y)
                    fname = 'histogram_??'
                elif self.single_plot['plot_type'] == 'scatter':
                    self.plot_scatter(x, y, color)
                    fname = 'scatter_??'
                else:
                    raise KeyError()
                # self.save_to_npy(x, 'x_'+fname)
                # self.save_to_npy(y, 'y_'+fname)
                self.save_plot(fname)

    def champions_plot(self, results):
        """TBW."""
        data = np.loadtxt(self.champions_file)
        generations = data[:, 0].astype(int)
        title = 'Calibrated parameter: '
        items = list(results.items())
        a = 1
        for item in items:
            plt_args = {'xlabel': 'generation', 'linestyle': '-'}
            key = item[0]
            param_value = item[1]
            param_name = key[key.rfind('.') + 1:]
            plt_args['ylabel'] = param_name
            if param_name == 'fitness':
                plt_args['title'] = 'Champion fitness'
                plt_args['color'] = 'red'
            else:
                if key.rfind('.arguments') == -1:
                    mdn = key[:key.rfind('.' + param_name)]
                else:
                    mdn = key[:key.rfind('.arguments')]
                model_name = mdn[mdn.rfind('.') + 1:]
                plt_args['title'] = title + model_name + ' / ' + param_name

            b = 1
            if isinstance(param_value, float) or isinstance(param_value, int):
                column = data[:, a]
                self.plot_graph(generations, column, args=plt_args)
            elif isinstance(param_value, np.ndarray):
                b = len(param_value)
                column = data[:, a:a + b]
                self.plot_graph(generations, column, args=plt_args)
                plt.legend(range(b))

            self.save_plot('calibrated_parameter_??')
            a += b

    def population_plot(self):
        """TBW."""
        data = np.loadtxt(self.population_file)
        fitnesses = np.log10(data[:, 1])
        a, b = 2, 1                 # 1st parameter and fitness
        if self.calibration_plot['population_plot']:
            if 'columns' in self.calibration_plot['population_plot']:
                col = self.calibration_plot['population_plot']['columns']
                a, b = col[0], col[1]
        x = data[:, a]
        y = data[:, b]
        plt_args = {'xlabel': 'calibrated parameter', 'ylabel': 'fitness',
                    'title': 'Population of the last generation',
                    'size': 8, 'cbar_label': 'log(fitness)'}
        if a == 1 or b == 1:
            self.plot_scatter(x, y, args=plt_args)
        else:
            self.plot_scatter(x, y, color=fitnesses, args=plt_args)
        self.save_plot('population_??')

    def calibration_output(self, processor, results: dict):
        """TBW."""
        self.single_output(processor)

        if self.calibration_plot:
            if 'champions_plot' in self.calibration_plot:
                self.user_plt_args = None
                if self.calibration_plot['champions_plot']:
                    if 'plot_args' in self.calibration_plot['champions_plot']:
                        self.user_plt_args = self.calibration_plot['champions_plot']['plot_args']
                self.champions_plot(results)
            if 'population_plot' in self.calibration_plot:
                self.user_plt_args = None
                if self.calibration_plot['population_plot']:
                    if 'plot_args' in self.calibration_plot['population_plot']:
                        self.user_plt_args = self.calibration_plot['population_plot']['plot_args']
                self.population_plot()

    def add_parametric_step(self, parametric, processor):
        """TBW."""
        # self.single_output(processor.detector)

        row = np.array([])
        for var in parametric.enabled_steps:
            row = np.append(row, processor.get(var.key))
            if var.key not in self.parameter_keys:
                self.parameter_keys += [var.key]

        additional_params = [self.parametric_plot['x'], self.parametric_plot['y']]
        for key in additional_params:
            if key is not None and key not in self.parameter_keys:
                row = np.append(row, processor.get(key))
                if key not in self.additional_keys:
                    self.additional_keys += [key]

        if self.parameter_values.size == 0:
            self.parameter_values = row
        else:
            self.parameter_values = np.vstack((self.parameter_values, row))

    def update_args(self, plot_type: str, new_args: dict = None, def_args: tuple = (None, None)):
        """TBW."""
        ax_args, plt_args = def_args[0], def_args[1]
        if ax_args is None:
            ax_args = copy(self.default_ax_args)
        if plt_args is None:
            if plot_type == 'hist':
                plt_args = copy(self.default_hist_args)
            elif plot_type == 'graph':
                plt_args = copy(self.default_plot_args)
            elif plot_type == 'scatter':
                plt_args = copy(self.default_scatter_args)
            else:
                raise ValueError

        if new_args:
            for key in new_args:
                if key in plt_args.keys():
                    plt_args[key] = new_args[key]
                elif key in ax_args.keys():
                    ax_args[key] = new_args[key]
                else:
                    raise KeyError('Not valid plotting key in "plot_args": "%s"' % key)

        return ax_args, plt_args

    def parametric_output(self):
        """TBW."""
        self.parameter_keys += self.additional_keys
        self.user_plt_args = None

        if self.parametric_plot:
            if 'x' in self.parametric_plot:
                x_key = self.parametric_plot['x']
            else:
                raise KeyError()    # x_key = self.parameter_keys[0]
            if 'y' in self.parametric_plot:
                y_key = self.parametric_plot['y']
            else:
                raise KeyError()
            if 'plot_args' in self.parametric_plot:
                self.user_plt_args = self.parametric_plot['plot_args']
        else:
            raise KeyError()

        x = self.parameter_values[:, self.parameter_keys.index(x_key)]
        y = self.parameter_values[:, self.parameter_keys.index(y_key)]

        par_name = x_key[x_key.rfind('.') + 1:]
        res_name = y_key[y_key.rfind('.') + 1:]
        args = {'xlabel': par_name, 'ylabel': res_name}

        if isinstance(x, np.ndarray):
            x = x.flatten()
        if isinstance(y, np.ndarray):
            y = y.flatten()

        self.plot_graph(x, y, args=args)
        # self.save_to_npy(x, 'x_parametric_??')
        # self.save_to_npy(y, 'y_parametric_??')
        self.save_plot('parametric_??')


def show_plots():
    """Close last empty canvas and show all the previously created figures."""
    plt.close()
    plt.show()


def update_plot(ax_args):
    """TBW."""
    plt.xlabel(ax_args['xlabel'])
    plt.ylabel(ax_args['ylabel'])
    plt.xscale(ax_args['xscale'])
    plt.yscale(ax_args['yscale'])
    plt.xlim(ax_args['xlim'][0], ax_args['xlim'][1])
    plt.ylim(ax_args['ylim'][0], ax_args['ylim'][1])
    plt.title(ax_args['title'])
    if ax_args['axis']:
        plt.axis(ax_args['axis'])
    if ax_args['xticks']:
        plt.xticks(ax_args['xticks'])
    if ax_args['yticks']:
        plt.yticks(ax_args['yticks'])
    plt.grid(ax_args['grid'])


def update_fits_header(header, key, value):
    """TBW.

    :param header:
    :param key:
    :param value:
    :return:
    """
    if not isinstance(value, (str, int, float)):
        value = '%r' % value
    if isinstance(value, str):
        value = value[0:24]
    if isinstance(key, (list, tuple)):
        key = '/'.join(key)
    key = key.replace('.', '/')[0:36]
    header[key] = value


def apply_run_number(path):
    """Convert the file name numeric placeholder to a unique number.

    :param path:
    :return:
    """
    path_str = str(path)
    if '?' in path_str:
        dir_list = sorted(glob.glob(path_str))
        p_0 = path_str.find('?')
        p_1 = path_str.rfind('?')
        template = path_str[p_0: p_1 + 1]
        path_str = path_str.replace(template, '{:0%dd}' % len(template))
        last_num = 0
        if len(dir_list):
            path_last = dir_list[-1]
            last_num = int(path_last[p_0: p_1 + 1])
        last_num += 1
        path_str = path_str.format(last_num)
    return type(path)(path_str)<|MERGE_RESOLUTION|>--- conflicted
+++ resolved
@@ -7,13 +7,8 @@
 import numpy as np
 import astropy.io.fits as fits
 import h5py as h5
-<<<<<<< HEAD
-import time
-from pyxel import __version__ as pyxel_gitversion
-
-=======
 from time import strftime
->>>>>>> 9031c355
+from pyxel import __version__ as version
 try:
     import matplotlib.pyplot as plt
 except ImportError:
@@ -76,22 +71,12 @@
     def set_input_file(self, filename: str):
         """TBW."""
         self.input_file = filename
-        # time.strftime("%Y-%m-%d_%H-%M-%S")
         copy2(self.input_file, self.output_dir)
-        self.save_input_file(glob.glob(self.output_dir+'/*.yaml')[0],
-                             pyxel_gitversion)
-
-    def save_input_file(self, filename: str, git_version):
-        """Save pyxel version in the copied yaml file.
-
-        :param: filename (str) the path+name of the file
-        :return: append pyxel version to last line of file
-        """
-        new_name = time.strftime("%Y%m%d_%H%M%S")+'_settings-simu.yaml'
-        os.rename(self.output_dir+'/'+os.path.basename(filename),
-                  self.output_dir+'/'+new_name)
-        with open(self.output_dir+'/'+new_name, 'a') as file:
-            file.write('version: '+git_version)
+        copied_input_file = glob.glob(self.output_dir + '/*.yaml')[0]
+        with open(copied_input_file, 'a') as file:
+            file.write("\n#########")
+            file.write("\n# Pyxel version: " + str(version))
+            file.write("\n#########")
 
     def save_log_file(self):
         """Move log file to the output directory of the simulation."""
@@ -134,7 +119,7 @@
             filename = str(obj_name).replace('.', '_')
         filename = apply_run_number(self.output_dir + '/' + filename + '_??.fits')
         hdu = fits.PrimaryHDU(array)
-        hdu.header['PYXEL_V'] = pyxel_gitversion
+        hdu.header['PYXEL_V'] = str(version)
         hdu.writeto(filename, overwrite=False, output_verify='exception')
 
     def save_to_hdf(self, processor, obj_name: str, filename: str = None):
@@ -144,7 +129,7 @@
             filename = 'detector'
         filename = apply_run_number(self.output_dir + '/' + filename + '_??.h5')
         h5file = h5.File(filename, 'w')
-        h5file.attrs['pyxel-version'] = pyxel_gitversion
+        h5file.attrs['pyxel-version'] = str(version)
 
         detector_grp = h5file.create_group('detector')
         for array, name in zip([detector.signal.array,
