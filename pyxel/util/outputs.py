"""Utility functions for creating outputs."""
import os
from glob import glob
from copy import copy
from pathlib import Path
from shutil import copy2
import typing as t          # noqa: F401
import numpy as np
import astropy.io.fits as fits
import h5py as h5
from time import strftime
from pyxel import __version__ as version
try:
    import matplotlib.pyplot as plt
except ImportError:
    # raise Warning('Matplotlib cannot be imported')        # todo
    pass

if t.TYPE_CHECKING:
    from ..pipelines.processor import Processor
    from ..parametric.parametric import ParametricAnalysis


class Outputs:
    """TBW."""

    def __init__(self,
<<<<<<< HEAD
                 output_folder: t.Optional[Path] = None,
                 save_to_file: t.Optional[list] = None,
                 parametric_plot: t.Optional[dict] = None,
                 calibration_plot: t.Optional[t.Dict[str, t.Any]] = None,
                 single_plot: t.Optional[dict] = None):
        """TBW."""
        self.input_file = None                      # type: t.Optional[Path]
        self.champions_file = None                  # type: t.Optional[Path]
        self.population_file = None                 # type: t.Optional[Path]
        self.parametric_plot = parametric_plot if parametric_plot else {}    # type: dict
        self.calibration_plot = calibration_plot if calibration_plot else {}   # type: t.Dict[str, t.Any]
        self.single_plot = single_plot if single_plot else {}              # type: dict
        self.user_plt_args = {}                   # type: dict

        if output_folder is None:
            output_folder = Path('outputs')

        self.output_dir = output_folder.joinpath('run_' + strftime("%Y%m%d_%H%M%S"))  # type: Path

        if save_to_file is None:
            self.save_to_file = [{'detector.image.array': ['fits']}]
        else:
            self.save_to_file = save_to_file
=======
                 output_folder: str,
                 save_data_to_file: list = None,
                 save_parameter_to_file: dict = None,
                 parametric_plot: dict = None,
                 calibration_plot: dict = None,
                 single_plot: dict = None):
        """TBW."""
        self.input_file = None                                                  # type: t.Optional[str]
        self.parametric_plot = parametric_plot                                  # type: t.Optional[dict]
        self.calibration_plot = calibration_plot                                # type: t.Optional[dict]
        self.single_plot = single_plot                                          # type: t.Optional[dict]
        self.user_plt_args = None                                               # type: t.Optional[dict]
        self.save_parameter_to_file = save_parameter_to_file                    # type: t.Optional[dict]
        self.output_dir = output_folder + '/run_' + strftime("%Y%m%d_%H%M%S")   # type: str
        # if save_data_to_file is None:
        #     self.save_data_to_file = [{'detector.image.array': ['fits']}]       # type: list
        # else:
        self.save_data_to_file = save_data_to_file                              # type: t.Optional[list]
>>>>>>> 4aba7971

        if not os.path.exists(self.output_dir):
            os.makedirs(self.output_dir)
        else:
            raise IsADirectoryError('Directory exists.')

        self.default_ax_args = {
            'xlabel': None, 'ylabel': None, 'title': None, 'axis': None, 'grid': False,
            'xscale': 'linear', 'yscale': 'linear', 'xticks': None, 'yticks': None,
            'xlim': [None, None], 'ylim': [None, None],
            'sci_x': False, 'sci_y': False
        }   # type: dict
        self.default_plot_args = {
            'color': None, 'marker': '.', 'linestyle': ''
        }   # type: dict
        self.default_hist_args = {
            'bins': None, 'range': None, 'density': None, 'log': False, 'cumulative': False,
            'histtype': 'step', 'color': None, 'facecolor': None,
        }   # type: dict
        self.default_scatter_args = {
            'size': None, 'cbar_label': None
        }   # type: dict

        self.plt_args = None                    # type: t.Optional[dict]
        self.parameter_keys = []                # type: list
<<<<<<< HEAD
        self.additional_keys = []               # type: list
        # FRED: Beware, this will directly display a MatplotLib figure. This should be removed from __init__
=======
>>>>>>> 4aba7971
        plt.figure()

    def set_input_file(self, filename: t.Union[str, Path]) -> None:
        """TBW."""
        self.input_file = Path(filename)
        copy2(self.input_file, self.output_dir)
<<<<<<< HEAD

        # TODO: sort filenames ?
        copied_input_file_it = self.output_dir.glob('*.yaml')
        copied_input_file = next(copied_input_file_it)

        with copied_input_file.open('a') as file:
=======
        copied_input_file = glob(self.output_dir + '/*.yaml')[0]
        with open(copied_input_file, 'a') as file:
>>>>>>> 4aba7971
            file.write("\n#########")
            file.write("\n# Pyxel version: " + str(version))
            file.write("\n#########")

    # TODO: the log file should directly write in 'output_dir'
    def save_log_file(self):
        """Move log file to the output directory of the simulation."""
<<<<<<< HEAD
        log_file = Path('pyxel.log').resolve(strict=True)  # type: Path

        new_log_filename = self.output_dir.joinpath(log_file.name)
        log_file.rename(new_log_filename)

    def create_files(self) -> t.Tuple[Path, Path]:
        """TBW."""
        self.champions_file = self.new_file('champions.out')
        self.population_file = self.new_file('population.out')
        return self.champions_file, self.population_file

    def new_file(self, filename: str) -> Path:
=======
        log_file = glob('./pyxel.log')[0]
        os.rename(log_file, self.output_dir + '/' + os.path.basename(log_file))

    def new_file(self, filename: str):
>>>>>>> 4aba7971
        """TBW."""
        new_filename = self.output_dir.joinpath(filename)  # type: Path
        new_filename.touch()

        return new_filename

<<<<<<< HEAD
    def save_to_png(self,
                    processor: "Processor",
                    obj_name: str,
                    filename: t.Optional[str] = None) -> None:
        """Write array to bitmap PNG image file."""
        geo = processor.detector.geometry
        array = processor.get(obj_name)

        if filename is None:
            filename = obj_name.replace('.', '_')

        new_filename = apply_run_number(self.output_dir.joinpath(filename + '_??.png'))  # type: Path

=======
    def save_to_png(self, data, name: str):
        """Write array to bitmap PNG image file."""
        row, col = data.shape
        name = str(name).replace('.', '_')
        filename = apply_run_number(self.output_dir + '/' + name + '_??.png')
>>>>>>> 4aba7971
        fig = plt.figure()
        dpi = 300
        fig.set_size_inches(min(col/dpi, 10.), min(row/dpi, 10.))
        ax = plt.Axes(fig, [0., 0., 1., 1.])
        ax.set_axis_off()
        fig.add_axes(ax)
<<<<<<< HEAD
        plt.imshow(array, cmap='gray', extent=[0, geo.col, 0, geo.row])
        plt.savefig(new_filename, dpi=dpi)

    def save_to_fits(self,
                     processor: "Processor",
                     obj_name: str,
                     filename: t.Optional[str] = None) -> None:
        """Write array to FITS file."""
        array = processor.get(obj_name)

        if filename is None:
            filename = str(obj_name).replace('.', '_')

        new_filename = apply_run_number(self.output_dir.joinpath(filename + '_??.fits'))  # type: Path

        hdu = fits.PrimaryHDU(array)
        hdu.header['PYXEL_V'] = str(version)
        hdu.writeto(new_filename, overwrite=False, output_verify='exception')

    def save_to_hdf(self,
                    processor: "Processor",
                    obj_name: str,
                    filename: t.Optional[str] = None) -> None:
        """Write detector object to HDF5 file."""
        detector = processor.detector

        if filename is None:
            filename = 'detector'

        new_filename = apply_run_number(self.output_dir.joinpath(filename + '_??.h5'))  # type: Path

        with h5.File(new_filename, 'w') as h5file:
            h5file.attrs['pyxel-version'] = str(version)

            detector_grp = h5file.create_group('detector')
            for array, name in zip([detector.signal.array,
                                    detector.image.array,
                                    detector.photon.array,
                                    detector.pixel.array,
                                    detector.charge.frame],
                                   ['Signal',
                                    'Image',
                                    'Photon',
                                    'Pixels',
                                    'Charges']):

                if isinstance(array, np.ndarray):
                    dataset = detector_grp.create_dataset(name, np.shape(array))
                    dataset[:] = array
                else:
                    dataset = detector_grp.create_dataset(name, np.shape(array))
                    dataset[:] = array

    def save_to_txt(self,
                    processor: "Processor",
                    obj_name: str,
                    filename: t.Optional[str] = None) -> None:
        """Write data to txt file."""
        data = processor.get(obj_name)

        if filename is None:
            filename = str(obj_name).replace('.', '_')

        new_filename = apply_run_number(self.output_dir.joinpath(filename + '_??.txt'))  # type: Path

        np.savetxt(new_filename, data, delimiter='|')

    def save_to_csv(self,
                    processor: "Processor",
                    obj_name: str,
                    filename: t.Optional[str] = None) -> None:
        """Write Pandas Dataframe or Numpy array to a CSV file."""
        data = processor.get(obj_name)

        if filename is None:
            filename = str(obj_name).replace('.', '_')

        new_filename = apply_run_number(self.output_dir.joinpath(filename + '_??.csv'))  # type: Path

=======
        plt.imshow(data, cmap='gray', extent=[0, col, 0, row])
        plt.savefig(filename, dpi=dpi)
        return filename

    def save_to_fits(self, data, name: str):
        """Write array to FITS file."""
        name = str(name).replace('.', '_')
        filename = apply_run_number(self.output_dir + '/' + name + '_??.fits')
        hdu = fits.PrimaryHDU(data)
        hdu.header['PYXEL_V'] = str(version)
        hdu.writeto(filename, overwrite=False, output_verify='exception')
        return filename

    def save_to_hdf(self, data, name: str):
        """Write detector object to HDF5 file."""
        name = str(name).replace('.', '_')
        filename = apply_run_number(self.output_dir + '/' + name + '_??.h5')
        with h5.File(filename, 'w') as h5file:
            h5file.attrs['pyxel-version'] = str(version)
            if name == 'detector':
                detector_grp = h5file.create_group('detector')
                for array, name in zip([data.signal.array,
                                        data.image.array,
                                        data.photon.array,
                                        data.pixel.array,
                                        data.charge.frame],
                                       ['Signal',
                                        'Image',
                                        'Photon',
                                        'Pixel',
                                        'Charge']):
                    dataset = detector_grp.create_dataset(name, np.shape(array))
                    dataset[:] = array
            else:
                detector_grp = h5file.create_group('data')
                dataset = detector_grp.create_dataset(name, np.shape(data))
                dataset[:] = data
        return filename

    def save_to_txt(self, data, name: str):
        """Write data to txt file."""
        name = str(name).replace('.', '_')
        filename = apply_run_number(self.output_dir + '/' + name + '_??.txt')
        np.savetxt(filename, data, delimiter=' | ', fmt='%.8e')
        return filename

    def save_to_csv(self, data, name: str):
        """Write Pandas Dataframe or Numpy array to a CSV file."""
        name = str(name).replace('.', '_')
        filename = apply_run_number(self.output_dir + '/' + name + '_??.csv')
>>>>>>> 4aba7971
        try:
            data.to_csv(new_filename, float_format='%g')
        except AttributeError:
            np.savetxt(filename, data, delimiter=',', fmt='%.8e')
        return filename

<<<<<<< HEAD
    def save_to_npy(self,
                    processor: "Processor",
                    obj_name: str,
                    filename: t.Optional[str] = None) -> None:
        """Write Numpy array to Numpy binary npy file."""
        array = processor.get(obj_name)

        if filename is None:
            filename = str(obj_name).replace('.', '_')
=======
    def save_to_npy(self, data, name: str):
        """Write Numpy array to Numpy binary npy file."""
        name = str(name).replace('.', '_')
        filename = apply_run_number(self.output_dir + '/' + name + '_??.npy')
        np.save(file=filename, arr=data)
        return filename
>>>>>>> 4aba7971

        new_filename = apply_run_number(self.output_dir.joinpath(filename + '_??.npy'))  # type: Path

        np.save(file=new_filename, arr=array)

    def save_plot(self, filename: str = 'figure_??') -> None:
        """Save plot figure in PNG format, close figure and create new canvas for next plot."""
        new_filename = self.output_dir.joinpath(filename + '.png')  # type: Path
        output_filename = apply_run_number(new_filename)  # type: Path

        plt.savefig(output_filename)
        plt.close('all')
        plt.figure()

    def plot_graph(self, x: np.ndarray, y: np.ndarray, args: t.Optional[dict] = None) -> None:
        """TBW."""
        arg_tpl = self.update_args(plot_type='graph', new_args=args)
        ax_args, plt_args = self.update_args(plot_type='graph', new_args=self.user_plt_args, def_args=arg_tpl)
        plt.plot(x, y, color=plt_args['color'], marker=plt_args['marker'], linestyle=plt_args['linestyle'])
        update_plot(ax_args)
        plt.draw()

    def plot_histogram(self, data: np.ndarray, args: t.Optional[dict] = None) -> None:
        """TBW."""
        arg_tpl = self.update_args(plot_type='hist', new_args=args)
        ax_args, plt_args = self.update_args(plot_type='hist', new_args=self.user_plt_args, def_args=arg_tpl)
        if isinstance(data, np.ndarray):
            data = data.flatten()
        plt.hist(x=data,
                 bins=plt_args['bins'], range=plt_args['range'],
                 density=plt_args['density'], log=plt_args['log'], cumulative=plt_args['cumulative'],
                 histtype=plt_args['histtype'], color=plt_args['color'], facecolor=plt_args['facecolor'])
        update_plot(ax_args)
        plt.draw()

    def plot_scatter(self, x: np.ndarray, y: np.ndarray, color: t.Optional[str] = None, args: t.Optional[dict] = None):
        """TBW."""
        arg_tpl = self.update_args(plot_type='scatter', new_args=args)
        ax_args, plt_args = self.update_args(plot_type='scatter', new_args=self.user_plt_args, def_args=arg_tpl)
        fig = plt.gcf()
        if color is not None:
            sp = plt.scatter(x, y, c=color, s=plt_args['size'])
            cbar = fig.colorbar(sp)
            cbar.set_label(plt_args['cbar_label'])
        else:
            plt.scatter(x, y, s=plt_args['size'])
        update_plot(ax_args)
        plt.draw()

    def single_output(self, processor: "Processor") -> None:
        """TBW."""
        if self.save_data_to_file is None:
            self.save_data_to_file = [{'detector.image.array': ['fits']}]

        save_methods = {'fits': self.save_to_fits,
                        'hdf': self.save_to_hdf,
                        'npy': self.save_to_npy,
                        'txt': self.save_to_txt,
                        'csv': self.save_to_csv,
                        'png': self.save_to_png}
<<<<<<< HEAD
        for item in self.save_to_file:
            obj = next(iter(item.keys()))  # FRED: This should be solved
            format_list = next(iter(item.values()))

=======
        for item in self.save_data_to_file:
            obj = next(iter(item.keys()))
            format_list = next(iter(item.values()))
            data = processor.get(obj)
>>>>>>> 4aba7971
            if format_list is not None:
                [save_methods[out_format](data=data, name=obj) for out_format in format_list]

        self.user_plt_args = {}
        x = processor.detector.photon.array                    # todo: default plots with plot_args?
        y = processor.detector.image.array
        color = None
        if self.single_plot:
            if 'plot_args' in self.single_plot:
                self.user_plt_args = self.single_plot['plot_args']
            if 'x' in self.single_plot:
                x = processor.get(self.single_plot['x'])
            if 'y' in self.single_plot:
                y = processor.get(self.single_plot['y'])
            if 'plot_type' in self.single_plot:
                if isinstance(x, np.ndarray):
                    x = x.flatten()
                if isinstance(y, np.ndarray):
                    y = y.flatten()

                if self.single_plot['plot_type'] == 'graph':
                    self.plot_graph(x, y)
                    fname = 'graph_??'
                elif self.single_plot['plot_type'] == 'histogram':
                    self.plot_histogram(y)
                    fname = 'histogram_??'
                elif self.single_plot['plot_type'] == 'scatter':
                    self.plot_scatter(x, y, color)
                    fname = 'scatter_??'
                else:
                    raise KeyError()
                self.save_plot(fname)

<<<<<<< HEAD
    def champions_plot(self, results: dict) -> None:
=======
    def champions_plot(self, results, champions_file, island_id):
>>>>>>> 4aba7971
        """TBW."""
        data = np.loadtxt(champions_file)
        generations = data[:, 0].astype(int)
        title = 'Calibrated parameter: '
        items = list(results.items())
        a = 1
        for item in items:
            plt_args = {'xlabel': 'generation', 'linestyle': '-', 'sci_y': True}
            key = item[0]
            param_value = item[1]
            param_name = key[key.rfind('.') + 1:]
            plt_args['ylabel'] = param_name
            if param_name == 'fitness':
                plt_args['title'] = 'Champion fitness'
                plt_args['color'] = 'red'
                plt_args['ylabel'] = 'fitness'
            elif param_name == 'island':
                continue
            else:
                if key.rfind('.arguments') == -1:
                    mdn = key[:key.rfind('.' + param_name)]
                else:
                    mdn = key[:key.rfind('.arguments')]
                model_name = mdn[mdn.rfind('.') + 1:]
                plt_args['title'] = title + model_name + ' / ' + param_name
                plt_args['ylabel'] = param_name

            b = 1
            if isinstance(param_value, float) or isinstance(param_value, int):
                column = data[:, a]
                self.plot_graph(generations, column, args=plt_args)
            elif isinstance(param_value, np.ndarray):
                b = len(param_value)
                column = data[:, a:a + b]
                self.plot_graph(generations, column, args=plt_args)
                plt.legend(['index ' + str(i) for i in range(b)])

            self.save_plot('calibrated_' + str(param_name) + '_id' + str(island_id))
            a += b

<<<<<<< HEAD
    def population_plot(self) -> None:
=======
    def population_plot(self, results, population_file, island_id):
>>>>>>> 4aba7971
        """TBW."""
        data = np.loadtxt(population_file)
        fitnesses = np.log10(data[:, 1])
        a, b = 2, 1                             # 1st parameter and fitness
        if self.calibration_plot['population_plot']:
            if 'columns' in self.calibration_plot['population_plot']:
                col = self.calibration_plot['population_plot']['columns']
                a, b = col[0], col[1]
        x = data[:, a]
        y = data[:, b]

        plt_args = {'title': 'Population of the last generation',
                    'size': 8, 'cbar_label': 'log(fitness)'}
        if b == 0:
            plt_args['ylabel'] = 'generation'
        elif b == 1:
            plt_args['ylabel'] = 'fitness'
        else:
            plt_args['ylabel'] = 'champions file column #' + str(b)
        if a == 0:
            plt_args['xlabel'] = 'generation'
        elif a == 1:
            plt_args['xlabel'] = 'fitness'
        else:
            plt_args['xlabel'] = 'champions file column #' + str(a)

        if a == 1 or b == 1:
            plt_args['sci_y'] = True
            self.plot_scatter(x, y, args=plt_args)
        else:
            self.plot_scatter(x, y, color=fitnesses, args=plt_args)
        self.save_plot('population_id' + str(island_id))

<<<<<<< HEAD
    def calibration_output(self, processor: "Processor", results: dict) -> None:
=======
    def calibration_outputs(self, processor_list):
>>>>>>> 4aba7971
        """TBW."""
        if self.save_data_to_file is not None:
            for processor in processor_list:
                self.single_output(processor)

    def calibration_plots(self, results: dict):
        """TBW."""
        if self.calibration_plot:
            if 'champions_plot' in self.calibration_plot:
                self.user_plt_args = {}
                if self.calibration_plot['champions_plot']:
                    if 'plot_args' in self.calibration_plot['champions_plot']:
                        self.user_plt_args = self.calibration_plot['champions_plot']['plot_args']
<<<<<<< HEAD
                self.champions_plot(results)
=======
                for iid, file_ch in enumerate(glob(self.output_dir + '/champions_id*.out')):
                    self.champions_plot(results, file_ch, iid)
>>>>>>> 4aba7971

            if 'population_plot' in self.calibration_plot:
                self.user_plt_args = {}
                if self.calibration_plot['population_plot']:
                    if 'plot_args' in self.calibration_plot['population_plot']:
                        self.user_plt_args = self.calibration_plot['population_plot']['plot_args']
                for iid, file_pop in enumerate(glob(self.output_dir + '/population_id*.out')):
                    self.population_plot(results, file_pop, iid)

<<<<<<< HEAD
    def add_parametric_step(self, parametric: "ParametricAnalysis", processor: "Processor") -> None:
=======
    def fitting_plot(self, target_data, simulated_data, data_i):
>>>>>>> 4aba7971
        """TBW."""
        if self.calibration_plot:
            if 'fitting_plot' in self.calibration_plot:
                plt.plot(target_data, '.-', label='target data #' + str(data_i))
                plt.plot(simulated_data, '.-', label='simulated data #' + str(data_i))
                plt.draw()

    def fitting_plot_close(self, result_type, island):
        """TBW."""
        if self.calibration_plot:
            if 'fitting_plot' in self.calibration_plot:
                self.user_plt_args = None
                if self.calibration_plot['fitting_plot']:
                    if 'plot_args' in self.calibration_plot['fitting_plot']:
                        self.user_plt_args = self.calibration_plot['fitting_plot']['plot_args']
                args = {'title': 'Target and Simulated (' + result_type + ') data, island ' + str(island)}
                arg_tpl = self.update_args(plot_type='graph', new_args=args)
                ax_args, plt_args = self.update_args(plot_type='graph', new_args=self.user_plt_args, def_args=arg_tpl)
                update_plot(ax_args)
                plt.legend()
                self.save_plot(filename='fitted_datasets_id' + str(island))

    def params_func(self, param):
        """TBW."""
        for var in param.enabled_steps:
            if var.key not in self.parameter_keys:
                self.parameter_keys += [var.key]
        if self.save_parameter_to_file:
            if self.save_parameter_to_file['parameter']:
                for par in self.save_parameter_to_file['parameter']:
                    if par is not None and par not in self.parameter_keys:
                        self.parameter_keys += [par]

    def extract_func(self, proc):
        """TBW."""
        # self.single_output(processor.detector)    # TODO: extract other things (optional)
        res_row = np.array([])
        for key in self.parameter_keys:
            res_row = np.append(res_row, proc.get(key))
        plt_row = np.array([])
        if self.parametric_plot:
            for key in [self.parametric_plot['x'], self.parametric_plot['y']]:
                if key is not None:
                    plt_row = np.append(plt_row, proc.get(key))
        return {'result': res_row, 'plot': plt_row}

    def merge_func(self, result_list):
        """TBW."""
        result_array = np.array([k['result'] for k in result_list])
        save_methods = {'npy': self.save_to_npy,
                        'txt': self.save_to_txt,
                        'csv': self.save_to_csv}
        if self.save_parameter_to_file:
            for out_format in self.save_parameter_to_file['file_format']:
                file = save_methods[out_format](data=result_array, name='parameters')
                if file.endswith('.txt') or file.endswith('.csv'):
                    with open(file, 'r+') as f:
                        content = f.read()
                        f.seek(0, 0)
                        f.write('# ' + ''.join([pp + ' // ' for pp in self.parameter_keys]) + '\n' + content)
        plot_array = np.array([k['plot'] for k in result_list])
        return plot_array

    def plotting_func(self, plot_array):
        """TBW."""
        self.user_plt_args = None
        if self.parametric_plot:
            if 'x' in self.parametric_plot:
                x_key = self.parametric_plot['x']
            else:
                raise KeyError()
            if 'y' in self.parametric_plot:
                y_key = self.parametric_plot['y']
            else:
                raise KeyError()
            if 'plot_args' in self.parametric_plot:
                self.user_plt_args = self.parametric_plot['plot_args']
        else:
            raise KeyError()
        x = plot_array[:, 0]
        y = plot_array[:, 1]
        par_name = x_key[x_key[:x_key[:x_key.rfind('.')].rfind('.')].rfind('.')+1:]
        res_name = y_key[y_key[:y_key[:y_key.rfind('.')].rfind('.')].rfind('.')+1:]
        args = {'xlabel': par_name, 'ylabel': res_name}
        if isinstance(x, np.ndarray):
            x = x.flatten()
        if isinstance(y, np.ndarray):
            y = y.flatten()
        self.plot_graph(x, y, args=args)
        self.save_plot('parametric_??')

    def update_args(self, plot_type: str, new_args: t.Optional[dict] = None, def_args: tuple = (None, None)) -> tuple:
        """TBW."""
        ax_args, plt_args = def_args[0], def_args[1]
        if ax_args is None:
            ax_args = copy(self.default_ax_args)
        if plt_args is None:
            if plot_type == 'hist':
                plt_args = copy(self.default_hist_args)
            elif plot_type == 'graph':
                plt_args = copy(self.default_plot_args)
            elif plot_type == 'scatter':
                plt_args = copy(self.default_scatter_args)
            else:
                raise ValueError

        if new_args:
            for key in new_args:
                if key in plt_args.keys():
                    plt_args[key] = new_args[key]
                elif key in ax_args.keys():
                    ax_args[key] = new_args[key]
                else:
                    raise KeyError('Not valid plotting key in "plot_args": "%s"' % key)

        return ax_args, plt_args

<<<<<<< HEAD
    def parametric_output(self) -> None:
        """TBW."""
        self.parameter_keys += self.additional_keys
        self.user_plt_args = {}

        if self.parametric_plot:
            if 'x' in self.parametric_plot:
                x_key = self.parametric_plot['x']
            else:
                raise KeyError()    # x_key = self.parameter_keys[0]
            if 'y' in self.parametric_plot:
                y_key = self.parametric_plot['y']
            else:
                raise KeyError()
            if 'plot_args' in self.parametric_plot:
                self.user_plt_args = self.parametric_plot['plot_args']
        else:
            raise KeyError()

        x = self.parameter_values[:, self.parameter_keys.index(x_key)]
        y = self.parameter_values[:, self.parameter_keys.index(y_key)]

        par_name = x_key[x_key.rfind('.') + 1:]
        res_name = y_key[y_key.rfind('.') + 1:]
        args = {'xlabel': par_name, 'ylabel': res_name}

        if isinstance(x, np.ndarray):
            x = x.flatten()
        if isinstance(y, np.ndarray):
            y = y.flatten()

        self.plot_graph(x, y, args=args)
        # self.save_to_npy(x, 'x_parametric_??')
        # self.save_to_npy(y, 'y_parametric_??')
        self.save_plot('parametric_??')

=======
>>>>>>> 4aba7971

def show_plots() -> None:
    """Close last empty canvas and show all the previously created figures."""
    plt.close()
    plt.show()


def update_plot(ax_args: dict) -> None:
    """TBW."""
    plt.xlabel(ax_args['xlabel'])
    plt.ylabel(ax_args['ylabel'])
    plt.xscale(ax_args['xscale'])
    plt.yscale(ax_args['yscale'])
    plt.xlim(ax_args['xlim'][0], ax_args['xlim'][1])
    plt.ylim(ax_args['ylim'][0], ax_args['ylim'][1])
    plt.title(ax_args['title'])
    if ax_args['axis']:
        plt.axis(ax_args['axis'])
    if ax_args['xticks']:
        plt.xticks(ax_args['xticks'])
    if ax_args['yticks']:
        plt.yticks(ax_args['yticks'])
    plt.grid(ax_args['grid'])
    if ax_args['sci_x']:
        plt.ticklabel_format(style='sci', axis='x', scilimits=(0, 0))
    if ax_args['sci_y']:
        plt.ticklabel_format(style='sci', axis='y', scilimits=(0, 0))


def update_fits_header(header: dict, key, value) -> None:
    """TBW.

    :param header:
    :param key:
    :param value:
    :return:
    """
    if not isinstance(value, (str, int, float)):
        value = '%r' % value
    if isinstance(value, str):
        value = value[0:24]
    if isinstance(key, (list, tuple)):
        key = '/'.join(key)
    key = key.replace('.', '/')[0:36]
    header[key] = value


# FRED: Use method from `Path` (e.g. path_obj.blog)
def apply_run_number(path: Path) -> Path:
    """Convert the file name numeric placeholder to a unique number.

    :param path:
    :return:
    """
    path_str = str(path)
    if '?' in path_str:
        dir_list = sorted(glob(path_str))
        p_0 = path_str.find('?')
        p_1 = path_str.rfind('?')
        template = path_str[p_0: p_1 + 1]
        path_str = path_str.replace(template, '{:0%dd}' % len(template))
        last_num = 0
        if len(dir_list):
            path_last = dir_list[-1]
            last_num = int(path_last[p_0: p_1 + 1])
        last_num += 1
        path_str = path_str.format(last_num)
    return type(path)(path_str)<|MERGE_RESOLUTION|>--- conflicted
+++ resolved
@@ -10,6 +10,7 @@
 import h5py as h5
 from time import strftime
 from pyxel import __version__ as version
+import pandas as pd
 try:
     import matplotlib.pyplot as plt
 except ImportError:
@@ -18,57 +19,31 @@
 
 if t.TYPE_CHECKING:
     from ..pipelines.processor import Processor
-    from ..parametric.parametric import ParametricAnalysis
+    from ..detectors import Detector
 
 
 class Outputs:
     """TBW."""
 
     def __init__(self,
-<<<<<<< HEAD
-                 output_folder: t.Optional[Path] = None,
-                 save_to_file: t.Optional[list] = None,
+                 output_folder: Path,
+                 save_data_to_file: t.Optional[list] = None,
+                 save_parameter_to_file: t.Optional[dict] = None,
                  parametric_plot: t.Optional[dict] = None,
                  calibration_plot: t.Optional[t.Dict[str, t.Any]] = None,
                  single_plot: t.Optional[dict] = None):
         """TBW."""
-        self.input_file = None                      # type: t.Optional[Path]
-        self.champions_file = None                  # type: t.Optional[Path]
-        self.population_file = None                 # type: t.Optional[Path]
-        self.parametric_plot = parametric_plot if parametric_plot else {}    # type: dict
-        self.calibration_plot = calibration_plot if calibration_plot else {}   # type: t.Dict[str, t.Any]
-        self.single_plot = single_plot if single_plot else {}              # type: dict
-        self.user_plt_args = {}                   # type: dict
-
-        if output_folder is None:
-            output_folder = Path('outputs')
-
-        self.output_dir = output_folder.joinpath('run_' + strftime("%Y%m%d_%H%M%S"))  # type: Path
-
-        if save_to_file is None:
-            self.save_to_file = [{'detector.image.array': ['fits']}]
-        else:
-            self.save_to_file = save_to_file
-=======
-                 output_folder: str,
-                 save_data_to_file: list = None,
-                 save_parameter_to_file: dict = None,
-                 parametric_plot: dict = None,
-                 calibration_plot: dict = None,
-                 single_plot: dict = None):
-        """TBW."""
-        self.input_file = None                                                  # type: t.Optional[str]
+        self.input_file = None                                                  # type: t.Optional[Path]
         self.parametric_plot = parametric_plot                                  # type: t.Optional[dict]
-        self.calibration_plot = calibration_plot                                # type: t.Optional[dict]
+        self.calibration_plot = calibration_plot if calibration_plot else {}    # type: t.Dict[str, t.Any]
         self.single_plot = single_plot                                          # type: t.Optional[dict]
         self.user_plt_args = None                                               # type: t.Optional[dict]
         self.save_parameter_to_file = save_parameter_to_file                    # type: t.Optional[dict]
-        self.output_dir = output_folder + '/run_' + strftime("%Y%m%d_%H%M%S")   # type: str
+        self.output_dir = output_folder.joinpath('run_' + strftime("%Y%m%d_%H%M%S"))   # type: Path
         # if save_data_to_file is None:
         #     self.save_data_to_file = [{'detector.image.array': ['fits']}]       # type: list
         # else:
         self.save_data_to_file = save_data_to_file                              # type: t.Optional[list]
->>>>>>> 4aba7971
 
         if not os.path.exists(self.output_dir):
             os.makedirs(self.output_dir)
@@ -94,185 +69,66 @@
 
         self.plt_args = None                    # type: t.Optional[dict]
         self.parameter_keys = []                # type: list
-<<<<<<< HEAD
-        self.additional_keys = []               # type: list
-        # FRED: Beware, this will directly display a MatplotLib figure. This should be removed from __init__
-=======
->>>>>>> 4aba7971
         plt.figure()
 
     def set_input_file(self, filename: t.Union[str, Path]) -> None:
         """TBW."""
         self.input_file = Path(filename)
         copy2(self.input_file, self.output_dir)
-<<<<<<< HEAD
 
         # TODO: sort filenames ?
-        copied_input_file_it = self.output_dir.glob('*.yaml')
-        copied_input_file = next(copied_input_file_it)
+        copied_input_file_it = self.output_dir.glob('*.yaml')  # type: t.Iterator[Path]
+        copied_input_file = next(copied_input_file_it)  # type: Path
 
         with copied_input_file.open('a') as file:
-=======
-        copied_input_file = glob(self.output_dir + '/*.yaml')[0]
-        with open(copied_input_file, 'a') as file:
->>>>>>> 4aba7971
             file.write("\n#########")
             file.write("\n# Pyxel version: " + str(version))
             file.write("\n#########")
 
     # TODO: the log file should directly write in 'output_dir'
-    def save_log_file(self):
+    def save_log_file(self) -> None:
         """Move log file to the output directory of the simulation."""
-<<<<<<< HEAD
         log_file = Path('pyxel.log').resolve(strict=True)  # type: Path
 
         new_log_filename = self.output_dir.joinpath(log_file.name)
         log_file.rename(new_log_filename)
 
-    def create_files(self) -> t.Tuple[Path, Path]:
-        """TBW."""
-        self.champions_file = self.new_file('champions.out')
-        self.population_file = self.new_file('population.out')
-        return self.champions_file, self.population_file
-
     def new_file(self, filename: str) -> Path:
-=======
-        log_file = glob('./pyxel.log')[0]
-        os.rename(log_file, self.output_dir + '/' + os.path.basename(log_file))
-
-    def new_file(self, filename: str):
->>>>>>> 4aba7971
         """TBW."""
         new_filename = self.output_dir.joinpath(filename)  # type: Path
         new_filename.touch()
-
         return new_filename
 
-<<<<<<< HEAD
-    def save_to_png(self,
-                    processor: "Processor",
-                    obj_name: str,
-                    filename: t.Optional[str] = None) -> None:
-        """Write array to bitmap PNG image file."""
-        geo = processor.detector.geometry
-        array = processor.get(obj_name)
-
-        if filename is None:
-            filename = obj_name.replace('.', '_')
-
-        new_filename = apply_run_number(self.output_dir.joinpath(filename + '_??.png'))  # type: Path
-
-=======
-    def save_to_png(self, data, name: str):
+    def save_to_png(self, data: np.ndarray, name: str) -> Path:
         """Write array to bitmap PNG image file."""
         row, col = data.shape
         name = str(name).replace('.', '_')
-        filename = apply_run_number(self.output_dir + '/' + name + '_??.png')
->>>>>>> 4aba7971
+        filename = apply_run_number(self.output_dir.joinpath(name + '_??.png'))  # type: Path
         fig = plt.figure()
         dpi = 300
         fig.set_size_inches(min(col/dpi, 10.), min(row/dpi, 10.))
         ax = plt.Axes(fig, [0., 0., 1., 1.])
         ax.set_axis_off()
         fig.add_axes(ax)
-<<<<<<< HEAD
-        plt.imshow(array, cmap='gray', extent=[0, geo.col, 0, geo.row])
-        plt.savefig(new_filename, dpi=dpi)
-
-    def save_to_fits(self,
-                     processor: "Processor",
-                     obj_name: str,
-                     filename: t.Optional[str] = None) -> None:
-        """Write array to FITS file."""
-        array = processor.get(obj_name)
-
-        if filename is None:
-            filename = str(obj_name).replace('.', '_')
-
-        new_filename = apply_run_number(self.output_dir.joinpath(filename + '_??.fits'))  # type: Path
-
-        hdu = fits.PrimaryHDU(array)
-        hdu.header['PYXEL_V'] = str(version)
-        hdu.writeto(new_filename, overwrite=False, output_verify='exception')
-
-    def save_to_hdf(self,
-                    processor: "Processor",
-                    obj_name: str,
-                    filename: t.Optional[str] = None) -> None:
-        """Write detector object to HDF5 file."""
-        detector = processor.detector
-
-        if filename is None:
-            filename = 'detector'
-
-        new_filename = apply_run_number(self.output_dir.joinpath(filename + '_??.h5'))  # type: Path
-
-        with h5.File(new_filename, 'w') as h5file:
-            h5file.attrs['pyxel-version'] = str(version)
-
-            detector_grp = h5file.create_group('detector')
-            for array, name in zip([detector.signal.array,
-                                    detector.image.array,
-                                    detector.photon.array,
-                                    detector.pixel.array,
-                                    detector.charge.frame],
-                                   ['Signal',
-                                    'Image',
-                                    'Photon',
-                                    'Pixels',
-                                    'Charges']):
-
-                if isinstance(array, np.ndarray):
-                    dataset = detector_grp.create_dataset(name, np.shape(array))
-                    dataset[:] = array
-                else:
-                    dataset = detector_grp.create_dataset(name, np.shape(array))
-                    dataset[:] = array
-
-    def save_to_txt(self,
-                    processor: "Processor",
-                    obj_name: str,
-                    filename: t.Optional[str] = None) -> None:
-        """Write data to txt file."""
-        data = processor.get(obj_name)
-
-        if filename is None:
-            filename = str(obj_name).replace('.', '_')
-
-        new_filename = apply_run_number(self.output_dir.joinpath(filename + '_??.txt'))  # type: Path
-
-        np.savetxt(new_filename, data, delimiter='|')
-
-    def save_to_csv(self,
-                    processor: "Processor",
-                    obj_name: str,
-                    filename: t.Optional[str] = None) -> None:
-        """Write Pandas Dataframe or Numpy array to a CSV file."""
-        data = processor.get(obj_name)
-
-        if filename is None:
-            filename = str(obj_name).replace('.', '_')
-
-        new_filename = apply_run_number(self.output_dir.joinpath(filename + '_??.csv'))  # type: Path
-
-=======
         plt.imshow(data, cmap='gray', extent=[0, col, 0, row])
         plt.savefig(filename, dpi=dpi)
+
         return filename
 
-    def save_to_fits(self, data, name: str):
+    def save_to_fits(self, data: np.ndarray, name: str) -> Path:
         """Write array to FITS file."""
         name = str(name).replace('.', '_')
-        filename = apply_run_number(self.output_dir + '/' + name + '_??.fits')
+        filename = apply_run_number(self.output_dir.joinpath(name + '_??.fits'))  # type: Path
         hdu = fits.PrimaryHDU(data)
         hdu.header['PYXEL_V'] = str(version)
         hdu.writeto(filename, overwrite=False, output_verify='exception')
+
         return filename
 
-    def save_to_hdf(self, data, name: str):
+    def save_to_hdf(self, data: "Detector", name: str) -> Path:
         """Write detector object to HDF5 file."""
         name = str(name).replace('.', '_')
-        filename = apply_run_number(self.output_dir + '/' + name + '_??.h5')
+        filename = apply_run_number(self.output_dir.joinpath(name + '_??.h5'))
         with h5.File(filename, 'w') as h5file:
             h5file.attrs['pyxel-version'] = str(version)
             if name == 'detector':
@@ -295,46 +151,29 @@
                 dataset[:] = data
         return filename
 
-    def save_to_txt(self, data, name: str):
+    def save_to_txt(self, data: np.ndarray, name: str) -> Path:
         """Write data to txt file."""
         name = str(name).replace('.', '_')
-        filename = apply_run_number(self.output_dir + '/' + name + '_??.txt')
+        filename = apply_run_number(self.output_dir.joinpath(name + '_??.txt'))
         np.savetxt(filename, data, delimiter=' | ', fmt='%.8e')
         return filename
 
-    def save_to_csv(self, data, name: str):
+    def save_to_csv(self, data: pd.DataFrame, name: str) -> Path:
         """Write Pandas Dataframe or Numpy array to a CSV file."""
         name = str(name).replace('.', '_')
-        filename = apply_run_number(self.output_dir + '/' + name + '_??.csv')
->>>>>>> 4aba7971
+        filename = apply_run_number(self.output_dir.joinpath(name + '_??.csv'))  # type: Path
         try:
-            data.to_csv(new_filename, float_format='%g')
+            data.to_csv(filename, float_format='%g')
         except AttributeError:
             np.savetxt(filename, data, delimiter=',', fmt='%.8e')
         return filename
 
-<<<<<<< HEAD
-    def save_to_npy(self,
-                    processor: "Processor",
-                    obj_name: str,
-                    filename: t.Optional[str] = None) -> None:
-        """Write Numpy array to Numpy binary npy file."""
-        array = processor.get(obj_name)
-
-        if filename is None:
-            filename = str(obj_name).replace('.', '_')
-=======
-    def save_to_npy(self, data, name: str):
+    def save_to_npy(self, data: np.ndarray, name: str) -> Path:
         """Write Numpy array to Numpy binary npy file."""
         name = str(name).replace('.', '_')
-        filename = apply_run_number(self.output_dir + '/' + name + '_??.npy')
+        filename = apply_run_number(self.output_dir.joinpath(name + '_??.npy'))
         np.save(file=filename, arr=data)
         return filename
->>>>>>> 4aba7971
-
-        new_filename = apply_run_number(self.output_dir.joinpath(filename + '_??.npy'))  # type: Path
-
-        np.save(file=new_filename, arr=array)
 
     def save_plot(self, filename: str = 'figure_??') -> None:
         """Save plot figure in PNG format, close figure and create new canvas for next plot."""
@@ -391,21 +230,14 @@
                         'txt': self.save_to_txt,
                         'csv': self.save_to_csv,
                         'png': self.save_to_png}
-<<<<<<< HEAD
-        for item in self.save_to_file:
-            obj = next(iter(item.keys()))  # FRED: This should be solved
-            format_list = next(iter(item.values()))
-
-=======
         for item in self.save_data_to_file:
-            obj = next(iter(item.keys()))
+            obj = next(iter(item.keys()))  # FRED: Simplify this ?
             format_list = next(iter(item.values()))
             data = processor.get(obj)
->>>>>>> 4aba7971
             if format_list is not None:
                 [save_methods[out_format](data=data, name=obj) for out_format in format_list]
 
-        self.user_plt_args = {}
+        self.user_plt_args = None
         x = processor.detector.photon.array                    # todo: default plots with plot_args?
         y = processor.detector.image.array
         color = None
@@ -435,11 +267,7 @@
                     raise KeyError()
                 self.save_plot(fname)
 
-<<<<<<< HEAD
-    def champions_plot(self, results: dict) -> None:
-=======
-    def champions_plot(self, results, champions_file, island_id):
->>>>>>> 4aba7971
+    def champions_plot(self, results: dict, champions_file: Path, island_id: int) -> None:
         """TBW."""
         data = np.loadtxt(champions_file)
         generations = data[:, 0].astype(int)
@@ -480,11 +308,7 @@
             self.save_plot('calibrated_' + str(param_name) + '_id' + str(island_id))
             a += b
 
-<<<<<<< HEAD
-    def population_plot(self) -> None:
-=======
-    def population_plot(self, results, population_file, island_id):
->>>>>>> 4aba7971
+    def population_plot(self, results: dict, population_file: Path, island_id: int) -> None:
         """TBW."""
         data = np.loadtxt(population_file)
         fitnesses = np.log10(data[:, 1])
@@ -518,11 +342,7 @@
             self.plot_scatter(x, y, color=fitnesses, args=plt_args)
         self.save_plot('population_id' + str(island_id))
 
-<<<<<<< HEAD
-    def calibration_output(self, processor: "Processor", results: dict) -> None:
-=======
-    def calibration_outputs(self, processor_list):
->>>>>>> 4aba7971
+    def calibration_outputs(self, processor_list) -> None:
         """TBW."""
         if self.save_data_to_file is not None:
             for processor in processor_list:
@@ -536,26 +356,20 @@
                 if self.calibration_plot['champions_plot']:
                     if 'plot_args' in self.calibration_plot['champions_plot']:
                         self.user_plt_args = self.calibration_plot['champions_plot']['plot_args']
-<<<<<<< HEAD
-                self.champions_plot(results)
-=======
-                for iid, file_ch in enumerate(glob(self.output_dir + '/champions_id*.out')):
-                    self.champions_plot(results, file_ch, iid)
->>>>>>> 4aba7971
+
+                for iid, file_ch in enumerate(self.output_dir.glob('champions_id*.out')):
+                    self.champions_plot(results=results, champions_file=file_ch, island_id=iid)
 
             if 'population_plot' in self.calibration_plot:
                 self.user_plt_args = {}
                 if self.calibration_plot['population_plot']:
                     if 'plot_args' in self.calibration_plot['population_plot']:
                         self.user_plt_args = self.calibration_plot['population_plot']['plot_args']
-                for iid, file_pop in enumerate(glob(self.output_dir + '/population_id*.out')):
-                    self.population_plot(results, file_pop, iid)
-
-<<<<<<< HEAD
-    def add_parametric_step(self, parametric: "ParametricAnalysis", processor: "Processor") -> None:
-=======
-    def fitting_plot(self, target_data, simulated_data, data_i):
->>>>>>> 4aba7971
+
+                for iid, file_pop in enumerate(self.output_dir.glob('population_id*.out')):
+                    self.population_plot(results=results, population_file=file_pop, island_id=iid)
+
+    def fitting_plot(self, target_data, simulated_data, data_i) -> None:
         """TBW."""
         if self.calibration_plot:
             if 'fitting_plot' in self.calibration_plot:
@@ -563,7 +377,7 @@
                 plt.plot(simulated_data, '.-', label='simulated data #' + str(data_i))
                 plt.draw()
 
-    def fitting_plot_close(self, result_type, island):
+    def fitting_plot_close(self, result_type, island) -> None:
         """TBW."""
         if self.calibration_plot:
             if 'fitting_plot' in self.calibration_plot:
@@ -578,7 +392,7 @@
                 plt.legend()
                 self.save_plot(filename='fitted_datasets_id' + str(island))
 
-    def params_func(self, param):
+    def params_func(self, param) -> None:
         """TBW."""
         for var in param.enabled_steps:
             if var.key not in self.parameter_keys:
@@ -589,7 +403,7 @@
                     if par is not None and par not in self.parameter_keys:
                         self.parameter_keys += [par]
 
-    def extract_func(self, proc):
+    def extract_func(self, proc) -> dict:
         """TBW."""
         # self.single_output(processor.detector)    # TODO: extract other things (optional)
         res_row = np.array([])
@@ -602,21 +416,24 @@
                     plt_row = np.append(plt_row, proc.get(key))
         return {'result': res_row, 'plot': plt_row}
 
-    def merge_func(self, result_list):
+    def merge_func(self, result_list: list) -> np.ndarray:
         """TBW."""
         result_array = np.array([k['result'] for k in result_list])
         save_methods = {'npy': self.save_to_npy,
                         'txt': self.save_to_txt,
-                        'csv': self.save_to_csv}
+                        'csv': self.save_to_csv}  # type: t.Dict[str, t.Callable[..., Path]]
+
         if self.save_parameter_to_file:
             for out_format in self.save_parameter_to_file['file_format']:
-                file = save_methods[out_format](data=result_array, name='parameters')
-                if file.endswith('.txt') or file.endswith('.csv'):
-                    with open(file, 'r+') as f:
+                func = save_methods[out_format]  # type: t.Callable[..., Path]
+                file = func(data=result_array, name='parameters')  # type: Path
+
+                if file.suffix in ('.txt', '.csv'):
+                    with file.open('r+') as f:
                         content = f.read()
                         f.seek(0, 0)
                         f.write('# ' + ''.join([pp + ' // ' for pp in self.parameter_keys]) + '\n' + content)
-        plot_array = np.array([k['plot'] for k in result_list])
+        plot_array = np.array([k['plot'] for k in result_list])  # type: np.ndarray
         return plot_array
 
     def plotting_func(self, plot_array):
@@ -673,45 +490,6 @@
 
         return ax_args, plt_args
 
-<<<<<<< HEAD
-    def parametric_output(self) -> None:
-        """TBW."""
-        self.parameter_keys += self.additional_keys
-        self.user_plt_args = {}
-
-        if self.parametric_plot:
-            if 'x' in self.parametric_plot:
-                x_key = self.parametric_plot['x']
-            else:
-                raise KeyError()    # x_key = self.parameter_keys[0]
-            if 'y' in self.parametric_plot:
-                y_key = self.parametric_plot['y']
-            else:
-                raise KeyError()
-            if 'plot_args' in self.parametric_plot:
-                self.user_plt_args = self.parametric_plot['plot_args']
-        else:
-            raise KeyError()
-
-        x = self.parameter_values[:, self.parameter_keys.index(x_key)]
-        y = self.parameter_values[:, self.parameter_keys.index(y_key)]
-
-        par_name = x_key[x_key.rfind('.') + 1:]
-        res_name = y_key[y_key.rfind('.') + 1:]
-        args = {'xlabel': par_name, 'ylabel': res_name}
-
-        if isinstance(x, np.ndarray):
-            x = x.flatten()
-        if isinstance(y, np.ndarray):
-            y = y.flatten()
-
-        self.plot_graph(x, y, args=args)
-        # self.save_to_npy(x, 'x_parametric_??')
-        # self.save_to_npy(y, 'y_parametric_??')
-        self.save_plot('parametric_??')
-
-=======
->>>>>>> 4aba7971
 
 def show_plots() -> None:
     """Close last empty canvas and show all the previously created figures."""
@@ -759,7 +537,7 @@
     header[key] = value
 
 
-# FRED: Use method from `Path` (e.g. path_obj.blog)
+# FRED: Use method from `Path` (e.g. path_obj.glob)
 def apply_run_number(path: Path) -> Path:
     """Convert the file name numeric placeholder to a unique number.
 
