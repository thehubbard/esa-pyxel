--- conflicted
+++ resolved
@@ -9,16 +9,8 @@
 # @config.argument(name='detector', label='', units='', validate=checkers.check_type(CCD))
 def charge_blocks(detector: CCD,
                   charge_level: int,
-<<<<<<< HEAD
-                  columns: t.List[int],
-                  profile_length: int = 0,
-                  number_of_blocks: int = 1,
-                  block_length: int = 0,
-                  pause_length: int = 0) -> None:
-=======
                   block_start: int = 0,
-                  block_end: int = None):
->>>>>>> 4aba7971
+                  block_end: int = None) -> None:
     """TBW.
 
     :param detector:
