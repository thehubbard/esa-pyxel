--- conflicted
+++ resolved
@@ -2,37 +2,21 @@
 import logging
 import numpy as np
 from pyxel.detectors.cmos import CMOS
-<<<<<<< HEAD
-from esapy_config import checkers
-from esapy_config import funcargs
-
-
-# FRED: Remove these decorators ?
-@funcargs.validate
-@funcargs.argument(name='detector', label='', units='', validate=checkers.check_type_function(CMOS))
-def dark_current_rule07(detector: CMOS) -> None:
-=======
 
 
 # TODO: Fix this
 # @validators.validate
 # @config.argument(name='detector', label='', units='', validate=checkers.check_type(CMOS))
-def dark_current_rule07(detector: CMOS):
->>>>>>> 4aba7971
+def dark_current_rule07(detector: CMOS) -> None:
     """Generate charge from dark current process.
 
     :param detector: Pyxel Detector object
     TODO: investigate on the knee of rule07 for higher 1/le*T values
     """
-<<<<<<< HEAD
     logging.info('')
-=======
-    logger = logging.getLogger('pyxel')
-    logger.info('')
     geo = detector.geometry
     temperature = detector.environment.temperature
     cutoff = detector.characteristics.cutoff
->>>>>>> 4aba7971
 
     amp_to_eps = 6.242e+18  # conversion factor from Ampere to Electrons per second
     um2_to_cm2 = 1.e-8
