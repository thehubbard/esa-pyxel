--- conflicted
+++ resolved
@@ -7,16 +7,10 @@
 from pyxel.detectors.detector import Detector
 
 
-<<<<<<< HEAD
 # @pyxel.validate
 # @pyxel.argument(name='', label='', units='', validate=)
 # @pyxel.register(group='charge_generation', name='photoelectrons')
 def simple_conversion(detector: Detector) -> None:
-=======
-# @validators.validate
-# @config.argument(name='', label='', units='', validate=)
-def simple_conversion(detector: Detector):
->>>>>>> db3558cd
     """Generate charge from incident photon via photoelectric effect, simple statistical model.
 
     :param detector: Pyxel Detector object
@@ -52,16 +46,10 @@
                                init_z_velocity=[0.] * size)
 
 
-<<<<<<< HEAD
 # @pyxel.validate
 # @pyxel.argument(name='', label='', units='', validate=)
 # @pyxel.register(group='charge_generation', name='monte_carlo_photoelectrons')
 def monte_carlo_conversion(detector: Detector) -> None:
-=======
-# @validators.validate
-# @config.argument(name='', label='', units='', validate=)
-def monte_carlo_conversion(detector: Detector):
->>>>>>> db3558cd
     """Generate charge from incident photon via photoelectric effect, more exact, stochastic (Monte Carlo) model.
 
     :param detector: Pyxel Detector object
