--- conflicted
+++ resolved
@@ -2,23 +2,23 @@
 import logging
 import typing as t
 from astropy.io import fits
+from esapy_config.checkers import check_type_function
 from pyxel.detectors.detector import Detector
-from ...util.checkers import check_type, check_path
-from ...util import config, validators
+import os
+from esapy_config import funcargs
 
 
-<<<<<<< HEAD
+# FRED: Fix this.
+# FRED: Use `Pathlib.Path`
+check_path = os.path.exists
+
+
 # FRED: Remove the following decorators
-@pyxel.validate
-@pyxel.argument(name='image_file', label='fits file', validate=check_path)
-@pyxel.argument(name='fit_image_to_det', label='fitting image to detector', validate=check_type(bool))
-@pyxel.argument(name='convert_to_photons', label='convert ADU values to photon numbers', validate=check_type(bool))
-=======
-@validators.validate
-@config.argument(name='image_file', label='fits file', validate=check_path)
-@config.argument(name='fit_image_to_det', label='fitting image to detector', validate=check_type(bool))
-@config.argument(name='convert_to_photons', label='convert ADU values to photon numbers', validate=check_type(bool))
->>>>>>> 63f4a57f
+@funcargs.validate
+@funcargs.argument(name='image_file', label='fits file', validate=check_path)
+@funcargs.argument(name='fit_image_to_det', label='fitting image to detector', validate=check_type_function(bool))
+@funcargs.argument(name='convert_to_photons', label='convert ADU values to photon numbers',
+                   validate=check_type_function(bool))
 def load_image(detector: Detector,
                image_file: str,
                fit_image_to_det: bool = False,
