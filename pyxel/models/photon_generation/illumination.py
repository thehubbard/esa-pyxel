"""Pyxel photon generator models."""
import logging
import typing as t

import numpy as np

from pyxel.detectors.detector import Detector
from ...util import config, validators
from ...util.checkers import check_type, check_choices


<<<<<<< HEAD
# FRED: Remove the following decorators
@pyxel.validate
@pyxel.argument(name='level', label='number of photon', units='', validate=check_type(int))
@pyxel.argument(name='option', label='type of illumination', units='',
                validate=check_choices(['uniform', 'rectangular_hole', 'elliptic_hole']))
=======
@validators.validate
@config.argument(name='level', label='number of photon', units='', validate=check_type(int))
@config.argument(name='option', label='type of illumination', units='',
                 validate=check_choices(['uniform', 'rectangular_hole', 'elliptic_hole']))
>>>>>>> 63f4a57f
# @pyxel.argument(name='size', label='size of 2d array', units='', validate=check_type(list))
# @pyxel.argument(name='hole_size', label='size of hole', units='', validate=check_type(list))
def illumination(detector: Detector,
                 level: int,
                 option: str = 'uniform',
                 array_size: t.Optional[t.List[int]] = None,
                 hole_size: t.Optional[t.List[int]] = None,
                 hole_center: t.Optional[t.List[int]] = None) -> None:
    """Generate photon uniformly over the entire array or hole.

    detector: Detector
        Pyxel Detector object.
    level: int
        Number of photon per pixel.
    option: str{'uniform', 'elliptic_hole', 'rectangular_hole'}
        A string indicating the type of illumination:

        - ``uniform``
           Uniformly fill the entire array with photon. (Default)
        - ``elliptic_hole``
           Mask with elliptic hole.
        - ``rectangular_hole``
           Mask with rectangular hole.
    array_size: list, optional
        List of integers defining the size of 2d photon array.
    hole_size: list, optional
        List of integers defining the sizes of the elliptic or rectangular hole.
    hole_center: list, optional
        List of integers defining the center of the elliptic or rectangular hole.
    """
    logger = logging.getLogger('pyxel')
    logger.info('')

    if array_size is None:
        try:
            shape = detector.photon.array.shape
        except AttributeError:
            geo = detector.geometry
            detector.photon.new_array(np.zeros((geo.row, geo.col), dtype=int))
            shape = detector.photon.array.shape
    else:
        shape = tuple(array_size)

    if option == 'uniform':
        photon_array = np.ones(shape, dtype=int) * level

    elif option == 'rectangular_hole':
        if hole_size:
            photon_array = np.zeros(shape, dtype=int)
            a = int((shape[0]-hole_size[0]) / 2)
            b = int((shape[1]-hole_size[1]) / 2)
            photon_array[slice(a, a + hole_size[0]), slice(b, b + hole_size[1])] = level
        else:
            raise ValueError('hole_size argument should be defined for illumination model')

    elif option == 'elliptic_hole':
        if hole_size:
            photon_array = np.zeros(shape, dtype=int)
            if hole_center is None:
                hole_center = [int(shape[0] / 2), int(shape[1] / 2)]
            y, x = np.ogrid[:shape[0], :shape[1]]
            dist_from_center = np.sqrt(((x - hole_center[1]) / hole_size[1]) ** 2 +
                                       ((y - hole_center[0]) / hole_size[0]) ** 2)
            photon_array[dist_from_center < 1] = level
        else:
            raise ValueError('hole_size argument should be defined for illumination model')

    else:
        raise NotImplementedError

    try:
        detector.photon.array += photon_array
    except TypeError:
        detector.photon.new_array(photon_array)
    except ValueError:
        raise ValueError('Shapes of arrays do not match')<|MERGE_RESOLUTION|>--- conflicted
+++ resolved
@@ -3,24 +3,16 @@
 import typing as t
 
 import numpy as np
-
+from esapy_config.checkers import check_type_function, check_choices
 from pyxel.detectors.detector import Detector
-from ...util import config, validators
-from ...util.checkers import check_type, check_choices
+from esapy_config import funcargs
 
 
-<<<<<<< HEAD
 # FRED: Remove the following decorators
-@pyxel.validate
-@pyxel.argument(name='level', label='number of photon', units='', validate=check_type(int))
-@pyxel.argument(name='option', label='type of illumination', units='',
-                validate=check_choices(['uniform', 'rectangular_hole', 'elliptic_hole']))
-=======
-@validators.validate
-@config.argument(name='level', label='number of photon', units='', validate=check_type(int))
-@config.argument(name='option', label='type of illumination', units='',
-                 validate=check_choices(['uniform', 'rectangular_hole', 'elliptic_hole']))
->>>>>>> 63f4a57f
+@funcargs.validate
+@funcargs.argument(name='level', label='number of photon', units='', validate=check_type_function(int))
+@funcargs.argument(name='option', label='type of illumination', units='',
+                   validate=check_choices(['uniform', 'rectangular_hole', 'elliptic_hole']))
 # @pyxel.argument(name='size', label='size of 2d array', units='', validate=check_type(list))
 # @pyxel.argument(name='hole_size', label='size of hole', units='', validate=check_type(list))
 def illumination(detector: Detector,
