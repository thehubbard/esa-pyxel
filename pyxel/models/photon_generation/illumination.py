"""Pyxel photon generator models."""
import logging
import typing as t

import numpy as np
from esapy_config.checkers import check_type_function, check_choices
from pyxel.detectors.detector import Detector
<<<<<<< HEAD
from esapy_config import funcargs


# FRED: Remove the following decorators
@funcargs.validate
@funcargs.argument(name='level', label='number of photon', units='', validate=check_type_function(int))
@funcargs.argument(name='option', label='type of illumination', units='',
                   validate=check_choices(['uniform', 'rectangular_hole', 'elliptic_hole']))
# @pyxel.argument(name='size', label='size of 2d array', units='', validate=check_type(list))
# @pyxel.argument(name='hole_size', label='size of hole', units='', validate=check_type(list))
=======


# TODO: Fix this
# @validators.validate
# @config.argument(name='level', label='number of photon', units='', validate=check_type(int))
# @config.argument(name='option', label='type of illumination', units='',
#                  validate=check_choices(['uniform', 'rectangular_hole', 'elliptic_hole']))
# @config.argument(name='size', label='size of 2d array', units='', validate=check_type(list))
# @config.argument(name='hole_size', label='size of hole', units='', validate=check_type(list))
>>>>>>> 4aba7971
def illumination(detector: Detector,
                 level: int,
                 option: str = 'uniform',
                 array_size: t.Optional[t.List[int]] = None,
                 hole_size: t.Optional[t.List[int]] = None,
                 hole_center: t.Optional[t.List[int]] = None) -> None:
    """Generate photon uniformly over the entire array or hole.

    detector: Detector
        Pyxel Detector object.
    level: int
        Number of photon per pixel.
    option: str{'uniform', 'elliptic_hole', 'rectangular_hole'}
        A string indicating the type of illumination:

        - ``uniform``
           Uniformly fill the entire array with photon. (Default)
        - ``elliptic_hole``
           Mask with elliptic hole.
        - ``rectangular_hole``
           Mask with rectangular hole.
    array_size: list, optional
        List of integers defining the size of 2d photon array.
    hole_size: list, optional
        List of integers defining the sizes of the elliptic or rectangular hole.
    hole_center: list, optional
        List of integers defining the center of the elliptic or rectangular hole.
    """
    logging.info('')

    if array_size is None:
        try:
            shape = detector.photon.array.shape
        except AttributeError:
            geo = detector.geometry
            detector.photon.new_array(np.zeros((geo.row, geo.col), dtype=int))
            shape = detector.photon.array.shape
    else:
        shape = tuple(array_size)

    if option == 'uniform':
        photon_array = np.ones(shape, dtype=int) * level

    elif option == 'rectangular_hole':
        if hole_size:
            photon_array = np.zeros(shape, dtype=int)
            a = int((shape[0]-hole_size[0]) / 2)
            b = int((shape[1]-hole_size[1]) / 2)
            photon_array[slice(a, a + hole_size[0]), slice(b, b + hole_size[1])] = level
        else:
            raise ValueError('hole_size argument should be defined for illumination model')

    elif option == 'elliptic_hole':
        if hole_size:
            photon_array = np.zeros(shape, dtype=int)
            if hole_center is None:
                hole_center = [int(shape[0] / 2), int(shape[1] / 2)]
            y, x = np.ogrid[:shape[0], :shape[1]]
            dist_from_center = np.sqrt(((x - hole_center[1]) / hole_size[1]) ** 2 +
                                       ((y - hole_center[0]) / hole_size[0]) ** 2)
            photon_array[dist_from_center < 1] = level
        else:
            raise ValueError('hole_size argument should be defined for illumination model')

    else:
        raise NotImplementedError

    try:
        detector.photon.array += photon_array
    except TypeError:
        detector.photon.new_array(photon_array)
    except ValueError:
        raise ValueError('Shapes of arrays do not match')<|MERGE_RESOLUTION|>--- conflicted
+++ resolved
@@ -3,20 +3,8 @@
 import typing as t
 
 import numpy as np
-from esapy_config.checkers import check_type_function, check_choices
+
 from pyxel.detectors.detector import Detector
-<<<<<<< HEAD
-from esapy_config import funcargs
-
-
-# FRED: Remove the following decorators
-@funcargs.validate
-@funcargs.argument(name='level', label='number of photon', units='', validate=check_type_function(int))
-@funcargs.argument(name='option', label='type of illumination', units='',
-                   validate=check_choices(['uniform', 'rectangular_hole', 'elliptic_hole']))
-# @pyxel.argument(name='size', label='size of 2d array', units='', validate=check_type(list))
-# @pyxel.argument(name='hole_size', label='size of hole', units='', validate=check_type(list))
-=======
 
 
 # TODO: Fix this
@@ -26,7 +14,6 @@
 #                  validate=check_choices(['uniform', 'rectangular_hole', 'elliptic_hole']))
 # @config.argument(name='size', label='size of 2d array', units='', validate=check_type(list))
 # @config.argument(name='hole_size', label='size of hole', units='', validate=check_type(list))
->>>>>>> 4aba7971
 def illumination(detector: Detector,
                  level: int,
                  option: str = 'uniform',
