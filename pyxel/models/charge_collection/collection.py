#   --------------------------------------------------------------------------
#   Copyright 2019 SCI-FIV, ESA (European Space Agency)
#   --------------------------------------------------------------------------
"""Pyxel charge collection model."""
import logging
import numpy as np
from pyxel.detectors.detector import Detector
import numba


<<<<<<< HEAD
# @pyxel.validate
# @pyxel.argument(name='', label='', units='', validate=)
# FRED: To be discussed : is it not better/relevant if all models return a new `Detector` ?
#       Therefore the 'input' `Detector` is never modified.
#
#       Example:
#       >>> def simple_collection(detector: Detector) -> Detector:
#       ...     # Create a new object `Detector`.
#       ...     # Note: This is not an expensive 'deep' copy
#       ...     new_detector = detector.copy()
#       ...     # Do something
#       ...     return new_detector
def simple_collection(detector: Detector) -> None:
=======
# @validators.validate
# @config.argument(name='', label='', units='', validate=)
def simple_collection(detector: Detector):
>>>>>>> db3558cd
    """Associate charge with the closest pixel."""
    logger = logging.getLogger('pyxel')
    logger.info('')  # FRED: Use `logging.info`
    geo = detector.geometry
    array = np.zeros((geo.row, geo.col))

    charge_per_pixel = detector.charge.get_values(quantity='number')
    charge_pos_ver = detector.charge.get_values(quantity='position_ver')
    charge_pos_hor = detector.charge.get_values(quantity='position_hor')

    pixel_index_ver = np.floor_divide(charge_pos_ver, geo.pixel_vert_size).astype(int)
    pixel_index_hor = np.floor_divide(charge_pos_hor, geo.pixel_horz_size).astype(int)

    detector.pixel.array = df_to_array(array, charge_per_pixel, pixel_index_ver, pixel_index_hor)


# FRED: Is it needed not better to first create a copy of 'array' and then work with this copy ??
@numba.jit(nopython=True)
def df_to_array(array: np.ndarray, charge_per_pixel: list, pixel_index_ver: list, pixel_index_hor: list) -> np.ndarray:
    """TBW."""
    for i, charge_value in enumerate(charge_per_pixel):
        array[pixel_index_ver[i], pixel_index_hor[i]] += charge_value
    return array<|MERGE_RESOLUTION|>--- conflicted
+++ resolved
@@ -8,7 +8,6 @@
 import numba
 
 
-<<<<<<< HEAD
 # @pyxel.validate
 # @pyxel.argument(name='', label='', units='', validate=)
 # FRED: To be discussed : is it not better/relevant if all models return a new `Detector` ?
@@ -22,11 +21,6 @@
 #       ...     # Do something
 #       ...     return new_detector
 def simple_collection(detector: Detector) -> None:
-=======
-# @validators.validate
-# @config.argument(name='', label='', units='', validate=)
-def simple_collection(detector: Detector):
->>>>>>> db3558cd
     """Associate charge with the closest pixel."""
     logger = logging.getLogger('pyxel')
     logger.info('')  # FRED: Use `logging.info`
