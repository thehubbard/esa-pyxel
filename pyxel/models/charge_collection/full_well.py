--- conflicted
+++ resolved
@@ -6,15 +6,9 @@
 from pyxel.detectors.detector import Detector
 
 
-<<<<<<< HEAD
 # @pyxel.validate
 # @pyxel.argument(name='', label='', units='', validate=)
 def simple_full_well(detector: Detector) -> None:
-=======
-# @validators.validate
-# @config.argument(name='', label='', units='', validate=)
-def simple_full_well(detector: Detector):
->>>>>>> db3558cd
     """Limiting the amount of charge in pixel due to full well capacity."""
     logger = logging.getLogger('pyxel')
     logger.info('')  # FRED: Use `logging.info`
