--- conflicted
+++ resolved
@@ -7,15 +7,9 @@
 # from astropy import units as u
 
 
-<<<<<<< HEAD
 # @pyxel.validate
 # @pyxel.argument(name='', label='', units='', validate=)
 def simple_measurement(detector: Detector) -> None:
-=======
-# @validators.validate
-# @config.argument(name='', label='', units='', validate=)
-def simple_measurement(detector: Detector):
->>>>>>> db3558cd
     """Create signal array from pixel array.
 
     detector Signal unit: Volt
