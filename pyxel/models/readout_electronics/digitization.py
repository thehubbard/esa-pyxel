--- conflicted
+++ resolved
@@ -1,20 +1,11 @@
 """Readout electronics model."""
 import logging
 from pydoc import locate
+
 import numpy as np
+
 from pyxel.detectors.detector import Detector
 # from astropy import units as u
-<<<<<<< HEAD
-from esapy_config import funcargs
-from esapy_config import checkers
-
-
-# FRED: Remove the following decorators
-@funcargs.validate
-@funcargs.argument(name='data_type', label='type of output data array', units='ADU',
-                   validate=checkers.check_choices(['numpy.uint16', 'numpy.uint32', 'numpy.uint64',
-                                                    'numpy.int32', 'numpy.int64']))
-=======
 
 
 # TODO: Fix this
@@ -22,7 +13,6 @@
 # @config.argument(name='data_type', label='type of output data array', units='ADU',
 #                  validate=checkers.check_choices(['numpy.uint16', 'numpy.uint32', 'numpy.uint64',
 #                                                   'numpy.int32', 'numpy.int64']))
->>>>>>> 4aba7971
 def simple_digitization(detector: Detector,
                         data_type: str = 'numpy.uint16') -> None:
     """Digitize signal array mimicking readout electronics.
