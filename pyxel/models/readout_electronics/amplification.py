#   --------------------------------------------------------------------------
#   Copyright 2019 SCI-FIV, ESA (European Space Agency)
#   --------------------------------------------------------------------------
"""Readout electronics model."""
import logging
from pyxel.detectors.detector import Detector
# from astropy import units as u


<<<<<<< HEAD
# @pyxel.validate
# @pyxel.argument(name='', label='', units='', validate=)
def simple_amplifier(detector: Detector) -> None:
=======
# @validators.validate
# @config.argument(name='', label='', units='', validate=)
def simple_amplifier(detector: Detector):
>>>>>>> db3558cd
    """Amplify signal.

    amp - Gain of output amplifier, a1 - Gain of the signal processor

    :param detector: Pyxel Detector object
    """
    logger = logging.getLogger('pyxel')
    logger.info('')
    char = detector.characteristics
    detector.signal.array *= char.amp * char.a1<|MERGE_RESOLUTION|>--- conflicted
+++ resolved
@@ -7,15 +7,9 @@
 # from astropy import units as u
 
 
-<<<<<<< HEAD
 # @pyxel.validate
 # @pyxel.argument(name='', label='', units='', validate=)
 def simple_amplifier(detector: Detector) -> None:
-=======
-# @validators.validate
-# @config.argument(name='', label='', units='', validate=)
-def simple_amplifier(detector: Detector):
->>>>>>> db3558cd
     """Amplify signal.
 
     amp - Gain of output amplifier, a1 - Gain of the signal processor
