--- conflicted
+++ resolved
@@ -1,123 +1,6 @@
 """Pyxel detector simulation framework."""
 from ._version import get_versions
-import warnings
 
 
 __version__ = get_versions()['version']
-<<<<<<< HEAD
-del get_versions
-
-
-def detector_class(cls):
-    """TBW."""
-    return config.attr_class(maybe_cls=cls, init_set=True)
-
-
-def attribute(doc: t.Optional[str] = None,
-              is_property: t.Optional[bool] = None,
-              on_set: t.Optional[t.Callable] = None,
-              on_get: t.Optional[t.Callable] = None,
-              on_change: t.Optional[t.Callable] = None,
-              use_dispatcher: t.Optional[bool] = None,
-              on_get_update: t.Optional[bool] = None,
-              **kwargs):
-    """TBW."""
-    warnings.warn("Use new `esapy_config`", DeprecationWarning)
-
-    return config.attr_def(doc=doc,
-                           is_property=is_property,
-                           on_set=on_set,
-                           on_get=on_get,
-                           on_change=on_change,
-                           use_dispatcher=use_dispatcher,
-                           on_get_update=on_get_update,
-                           **kwargs)
-
-
-def argument(name: str, **kwargs):
-    """TBW."""
-    warnings.warn("Use new `esapy_config`", DeprecationWarning)
-
-    return funcargs.argument(name=name, **kwargs)
-
-
-# def logger():     # todo
-#     """TBW."""
-#     log = logging.getLogger('pyxel')
-#     log.info('')
-
-
-# from functools import wraps
-def validate(func: t.Callable):
-    """TBW."""
-    # @wraps(func)
-    # def new_func(*args, **kwargs):
-    #     prev_func = om.validate(func)  # type: t.Callable
-    #     return prev_func(*args, **kwargs)
-    # return new_func
-    warnings.warn("Use new `esapy_config`", DeprecationWarning)
-
-    new_func = funcargs.validate(func)            # type: t.Callable
-    new_func.__doc__ = func.__doc__                     # used by sphinx
-    new_func.__annotations__ = func.__annotations__     # used by sphinx
-    new_func.__module__ = func.__module__               # used by sphinx
-
-    # new_func.__name__ = func.__name__               # not used by sphinx unless we missing something
-    # new_func.__defaults__ = func.__defaults__       # not used by sphinx unless we missing something !!!!
-    return new_func
-
-
-# FRED: This function is not needed when you use an instance of `pathlib.Path`
-def check_path(path):
-    """TBW."""
-    warnings.warn("Use new `pathlib.Path`", DeprecationWarning)
-    return os.path.exists(path)
-
-
-def check_type(att_type, is_optional: bool = False) -> t.Callable[..., bool]:
-    """TBW."""
-    warnings.warn("Use new `esapy_config`", DeprecationWarning)
-    return checkers.check_type_function(att_type=att_type, is_optional=is_optional)
-
-
-def check_range(min_val: t.Union[float, int], max_val: t.Union[float, int]):
-    """TBW."""
-    warnings.warn("Use new `esapy_config`", DeprecationWarning)
-    return checkers.check_range(min_val=min_val,
-                                max_val=max_val,
-                                step=None, enforce_step=False)
-    # todo: rounding BUG in checkers.check_range() when value is a float!
-
-
-def check_choices(choices: list):
-    """TBW."""
-    warnings.warn("Use new `esapy_config`", DeprecationWarning)
-    return checkers.check_choices(choices)
-
-
-def validate_choices(choices, is_optional=False):
-    """TBW."""
-    warnings.warn("Use new `esapy_config`", DeprecationWarning)
-    return validators.validate_choices(choices=choices,
-                                       is_optional=is_optional)
-
-
-def validate_range(min_val: t.Union[float, int], max_val: t.Union[float, int],
-                   is_optional: bool = False):
-    """TBW."""
-    warnings.warn("Use new `esapy_config`", DeprecationWarning)
-    return validators.validate_range(min_val=min_val,
-                                     max_val=max_val,
-                                     is_optional=is_optional,
-                                     step=None, enforce_step=False)
-    # todo: rounding BUG in om.check_range() when value is a float!
-
-
-def validate_type(att_type, is_optional: bool = False):
-    """TBW."""
-    warnings.warn("Use new `esapy_config`", DeprecationWarning)
-    return validators.validate_type(att_type=att_type,
-                                    is_optional=is_optional)
-=======
-del get_versions
->>>>>>> 63f4a57f
+del get_versions