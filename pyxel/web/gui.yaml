components:

  entry: &id_num_micron
    tag: input
    type: number
    step: 0.000001
    min: 0
    max: 10.0
    decimals: 6

  entry: &id_number_um
    tag: input
    type: number
    step: 0.01
    min: 0.00
<<<<<<< HEAD
    max: 100.0
    decimals: 2
=======
    max: 1000.0
>>>>>>> 1693a936

  entry: &id_number_float
    tag: input
    type: number
    step: 0.01
    min: 0.00
<<<<<<< HEAD
    max: 1.0
    decimals: 2
=======
    max: 1000000.0
>>>>>>> 1693a936

  entry: &id_number_uint
    tag: input
    type: number
    step: 1
    min: 0
    max: 65536

  entry: &id_text
    tag: input
    type: text

gui:

  -
    label: Detector Attributes
    items:
      -
        label: Geometry
        items:
          -
            id: detector.geometry.row
            label: Rows
            entry: *id_number_uint
          -
            id: detector.geometry.col
            label: Columns
            entry: *id_number_uint
          -
            id: detector.geometry.total_thickness
            label: Total Thickness (um)
            entry: *id_num_micron
          -
            id: detector.geometry.depletion_thickness
            label: Depletion Thickness (um)
            entry: *id_number_um
          -
            id: detector.geometry.field_free_thickness
            label: Field Free Thickness (um)
            entry: *id_number_um
          -
            id: detector.geometry.pixel_vert_size
            label: Pixel Vertical Size (um)
            entry: *id_number_um
          -
            id: detector.geometry.pixel_horz_size
            label: Pixel Horizontal Size (um)
            entry: *id_number_um
          -
            id: detector.geometry.material
            label: Material
            entry:
              tag: select
              options:
                - silicon
                - germanium
                - HgCdTe
          -
            id: detector.geometry.n_acceptor
            label: N Acceptor (cm-3)
            entry: *id_number_float
          -
            id: detector.geometry.n_donor
            label: N Donor (cm-3)
            entry: *id_number_float
          -
            id: detector.geometry.bias_voltage
            label: Bias Voltage (V)
            entry: *id_number_float
          -
            id: detector.geometry.n_output
            label: N Outputs
            entry: *id_number_uint
          -
            id: detector.geometry.n_row_overhead
            label: N Row Overhead
            entry: *id_number_uint
          -
            id: detector.geometry.n_frame_overhead
            label: N Frame Overhead
            entry: *id_number_uint
          -
            id: detector.geometry.reverse_scan_direction
            label: Reverse Scan Direction
            entry: *id_text
          -
            id: detector.geometry.reference_pixel_border_width
            label: RefPix Border Width
            entry: *id_number_uint

      -
        label: Environment
        items:
          -
            id: detector.environment.temperature
            label: Temperature (K)
            entry: *id_number_float

          -
            id: detector.environment.total_ionising_dose
            label: Total Ionising Dose (MeV/g)
            entry: *id_number_float

          -
            id: detector.environment.total_non_ionising_dose
            label: Total Non-Ionising Dose (MeV/g)
            entry: *id_number_float

      -
        label: Characteristics
        items:
          -
            id: detector.characteristics.qe
            label: Quantum Efficiency
            entry:
              tag: input
              type: number
              step: 0.01
              min: 0.0
              max: 1.0
          -
            id: detector.characteristics.eta
            label: Quantum Yield (e/photon)  #(&#919;)
            entry: *id_number_float
          -
            id: detector.characteristics.sv
<<<<<<< HEAD
            label: Sv (V/-e)
            entry: *id_number_um
=======
            label: Sensitivity (V/e)
            entry:
              tag: input
              type: number
              step: 0.0000001
              min: 0.0
              max: 1.0
>>>>>>> 1693a936
          -
            id: detector.characteristics.amp
            label: Output Amplifier Gain
            entry: *id_number_float
          -
            id: detector.characteristics.a1
            label: A1 (V/V)
            entry: *id_number_float
          -
            id: detector.characteristics.a2
            label: A2 (DN/V)
            entry: *id_number_uint
          -
            id: detector.characteristics.fwc
            label: Full Well Capacity (e)
            entry: *id_number_uint
          -
            id: detector.characteristics.fwc_serial
            label: FWC serial (e)
            entry: *id_number_uint

  -
    label: Models Settings
    items:
      -
        label: Uniform illumination (Photon Generation)
        items:
          -
            id: pipeline.photon_generation.photon_level.arguments.level
            label: Photons
            entry: *id_number_uint
      -
        label: Load image (Photon Generation)
        items:
          -
            id: pipeline.photon_generation.load_image.arguments.image_file
            label: Image
            entry: *id_text

      -
        label: TARS (Charge Generation)
        items:
          -
            id: pipeline.charge_generation.tars.arguments.initial_energy
            label: Initial Energy (MeV)
            entry:
              tag: input
              type: number
              step: 1.0
              min: 0.0
              max: 100.0
          -
            id: pipeline.charge_generation.tars.arguments.particle_number
            label: Particle Count
            entry: *id_number_uint
          -
            id: pipeline.charge_generation.tars.arguments.stepping_length
            label: Particle Count (um)
            entry:
              tag: input
              type: number
              step: 1.0
              min: 0.0
              max: 1000.0
          -
            id: pipeline.charge_generation.tars.arguments.incident_angles
            label: Incident Angles (deg)
            entry_count: 2
            entry:
              tag: input
              type: text
              title: alpha, beta
          -
            id: pipeline.charge_generation.tars.arguments.starting_position
            label: Starting Position (um)
            entry_count: 3
            entry:
              tag: input
              type: text
              title: vertical, horizontal, position_z

      -
        label: Fixed Pattern Noise (Charge Collection)
        items:
          -
            id: pipeline.charge_collection.fixed_pattern_noise.arguments.pix_non_uniformity
            label: Pix Non-Uniformity File
            entry: *id_text

      -
        label: CDM (Charge Transfer)
        items:
          -
            id: pipeline.charge_transfer.cdm.arguments.beta_p
            label: Beta-parallel
            entry: *id_number_float
          -
            id: pipeline.charge_transfer.cdm.arguments.beta_s
            label: Beta-serial
            entry: *id_number_float
          -
            id: pipeline.charge_transfer.cdm.arguments.vg
            label: Vg
            entry: *id_number_float
          -
            id: pipeline.charge_transfer.cdm.arguments.svg
            label: Vg-serial
            entry: *id_number_float
          -
            id: pipeline.charge_transfer.cdm.arguments.t
            label: t
            entry: *id_number_float
          -
            id: pipeline.charge_transfer.cdm.arguments.st
            label: t-serial
            entry: *id_number_float
          -
            id: pipeline.charge_transfer.cdm.arguments.parallel_trap_file
            label: Parallel trap datafile
            entry: *id_text
          -
            id: pipeline.charge_transfer.cdm.arguments.serial_trap_file
            label: Serial trap datafile
            entry: *id_text

      -
        label: Output Node Noise (Charge Measurement)
        items:
          -
            id: pipeline.charge_measurement.output_node_noise.arguments.std_deviation
            label: Standard deviation
            entry: *id_number_float

      -
        label: HxRG kTC and Bias Noise (Charge Measurement)
        items:
          -
            id: pipeline.charge_measurement.nghxrg_ktc_bias.arguments.ktc_noise
            label: Standard deviation
            entry: *id_number_float
          -
            id: pipeline.charge_measurement.nghxrg_ktc_bias.arguments.bias_offset
            label: Bias offset
            entry: *id_number_float
          -
            id: pipeline.charge_measurement.nghxrg_ktc_bias.arguments.bias_amp
            label: Bias amplitude
            entry: *id_number_float

      -
        label: HxRG White Read Noise (Charge Measurement)
        items:
          -
            id: pipeline.charge_measurement.nghxrg_read.arguments.rd_noise
            label: Standard deviation
            entry: *id_number_float
          -
            id: pipeline.charge_measurement.nghxrg_read.arguments.ref_pixel_noise_ratio
            label: Std. dev. ratio
            entry: *id_number_float

      -
        label: HxRG Uncorrelated Pink Noise (Signal Transfer)
        items:
          -
            id: pipeline.signal_transfer.nghxrg_u_pink.arguments.u_pink
            label: Standard deviation
            entry: *id_number_float

      -
        label: HxRG Correlated Pink Noise (Signal Transfer)
        items:
          -
            id: pipeline.signal_transfer.nghxrg_c_pink.arguments.c_pink
            label: Standard deviation
            entry: *id_number_float

      -
        label: HxRG Alternating Column Noise (Signal Transfer)
        items:
          -
            id: pipeline.signal_transfer.nghxrg_acn.arguments.acn
            label: Standard deviation
            entry: *id_number_float

      -
        label: HxRG Picture Frame Noise (Readout Electronics)
        items:
          -
            id: pipeline.readout_electronics.nghxrg_pca_zero.arguments.pca0_amp
            label: Standard deviation
            entry: *id_number_float
<|MERGE_RESOLUTION|>--- conflicted
+++ resolved
@@ -1,36 +1,18 @@
 components:
-
-  entry: &id_num_micron
-    tag: input
-    type: number
-    step: 0.000001
-    min: 0
-    max: 10.0
-    decimals: 6
 
   entry: &id_number_um
     tag: input
     type: number
     step: 0.01
     min: 0.00
-<<<<<<< HEAD
-    max: 100.0
-    decimals: 2
-=======
     max: 1000.0
->>>>>>> 1693a936
 
   entry: &id_number_float
     tag: input
     type: number
     step: 0.01
     min: 0.00
-<<<<<<< HEAD
-    max: 1.0
-    decimals: 2
-=======
     max: 1000000.0
->>>>>>> 1693a936
 
   entry: &id_number_uint
     tag: input
@@ -62,7 +44,7 @@
           -
             id: detector.geometry.total_thickness
             label: Total Thickness (um)
-            entry: *id_num_micron
+            entry: *id_number_um
           -
             id: detector.geometry.depletion_thickness
             label: Depletion Thickness (um)
@@ -157,10 +139,6 @@
             entry: *id_number_float
           -
             id: detector.characteristics.sv
-<<<<<<< HEAD
-            label: Sv (V/-e)
-            entry: *id_number_um
-=======
             label: Sensitivity (V/e)
             entry:
               tag: input
@@ -168,7 +146,6 @@
               step: 0.0000001
               min: 0.0
               max: 1.0
->>>>>>> 1693a936
           -
             id: detector.characteristics.amp
             label: Output Amplifier Gain
