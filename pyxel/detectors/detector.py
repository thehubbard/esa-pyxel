#  Copyright (c) European Space Agency, 2017, 2018, 2019, 2020, 2021, 2022.
#
#  This file is subject to the terms and conditions defined in file 'LICENCE.txt', which
#  is part of this Pyxel package. No part of the package, including
#  this file, may be copied, modified, propagated, or distributed except according to
#  the terms contained in the file ‘LICENCE.txt’.

"""Detector class."""
import collections
from collections.abc import Mapping, Sequence
from pathlib import Path
from typing import TYPE_CHECKING, Any, Optional, Union

import numpy as np

from pyxel import __version__, backends
from pyxel.data_structure import (
    Charge,
    Image,
    Persistence,
    Photon,
    Photon3D,
    Pixel,
    Scene,
    Signal,
    SimplePersistence,
)
from pyxel.detectors import Environment, ReadoutProperties
from pyxel.util import get_size, memory_usage_details

if TYPE_CHECKING:
    import xarray as xr
    from datatree import DataTree


__all__ = ["Detector"]


# TODO: Add methods to save/load a `Detector` instance to the filesystem. See #329
class Detector:
    """The detector class."""

    def __init__(self, environment: Optional[Environment] = None):
        self.environment: Environment = environment or Environment()

        self.header: dict[str, object] = collections.OrderedDict()

        self._scene: Optional[Scene] = None
        self._photon: Optional[Photon] = None
        self._photon3d: Optional[Photon3D] = None
        self._charge: Optional[Charge] = None
        self._pixel: Optional[Pixel] = None
        self._signal: Optional[Signal] = None
        self._image: Optional[Image] = None
        self._data: Optional[DataTree] = None

        # This will be the memory of the detector where trapped charges will be saved
        self._memory: dict = {}
        self._persistence: Optional[Union[Persistence, SimplePersistence]] = None

        self._output_dir: Optional[Path] = None  # TODO: See #330

        self._readout_properties: Optional["ReadoutProperties"] = None

        self._numbytes = get_size(self)

    def __eq__(self, other) -> bool:
        return (
            isinstance(other, Detector)
            and self._scene == other._scene
            and self._photon == other._photon
            and self._photon3d == other._photon3d
            and self._charge == other._charge
            and self._pixel == other._pixel
            and self._signal == other._signal
            and self._image == other._image
            and (
                (self._data is other._data is None)
                or (
                    self._data is not None
                    and other._data is not None
                    and self._data.equals(other._data)
                )
            )
        )

    @property
    def geometry(self):
        """TBW."""
        raise NotImplementedError

    @property
    def characteristics(self):
        """TBW."""
        raise NotImplementedError

    @property
<<<<<<< HEAD
=======
    def photon(self) -> Photon:
        """TBW."""
        if not self._photon:
            raise RuntimeError("Photon array is not initialized ! ")
        return self._photon

    @photon.setter
    def photon(self, obj: Photon) -> None:
        self.photon.array = obj.array

    @property
>>>>>>> bf56943f
    def scene(self) -> Scene:
        """TBW."""
        if not self._scene:
            raise RuntimeError("Scene object is not initialized ! ")
        return self._scene

    @scene.setter
    def scene(self, obj: Scene) -> None:
        """TBW."""
        self._scene = obj

    @property
    def photon3d(self) -> Photon3D:
        """TBW."""
        if self._photon3d is None:
            raise RuntimeError("Photon 3D array is not initialized ! ")
        return self._photon3d

    @property
    def photon(self) -> Photon:
        """TBW."""
        if not self._photon:
            raise RuntimeError("Photon array is not initialized ! ")
        return self._photon

    @photon.setter
    def photon(self, obj: Photon) -> None:
        self._photon = obj

    # TODO: Why no setter for charge, pixel, signal and image?
    @property
    def charge(self) -> Charge:
        """TBW."""
        if not self._charge:
            raise RuntimeError("'charge' not initialized.")

        return self._charge

    @property
    def pixel(self) -> Pixel:
        """TBW."""
        if not self._pixel:
            raise RuntimeError("'pixel' not initialized.")

        return self._pixel

    @pixel.setter
    def pixel(self, obj: Pixel) -> None:
        """TBW."""
        self.pixel.array = obj.array

    @property
    def signal(self) -> Signal:
        """TBW."""
        if not self._signal:
            raise RuntimeError("'signal' not initialized.")

        return self._signal

    @signal.setter
    def signal(self, obj: Pixel) -> None:
        """TBW."""
        self.signal.array = obj.array

    @property
    def image(self) -> Image:
        """TBW."""
        if not self._image:
            raise RuntimeError("'image' not initialized.")

        return self._image

    @image.setter
    def image(self, obj: Pixel) -> None:
        """TBW."""
        self.image.array = obj.array

    @property
    def data(self) -> "DataTree":
        """TBW."""
        if self._data is None:
            raise RuntimeError("'data' not initialized.")

        return self._data

    def to_xarray(self) -> "xr.Dataset":
        """Create a new ``Dataset`` from all data containers.

        Examples
        --------
        >>> detector.to_xarray()
        <xarray.Dataset>
        Dimensions:  (y: 100, x: 100)
        Coordinates:
          * y        (y) int64 0 1 2 3 4 5 6 7 8 9 10 ... 90 91 92 93 94 95 96 97 98 99
          * x        (x) int64 0 1 2 3 4 5 6 7 8 9 10 ... 90 91 92 93 94 95 96 97 98 99
        Data variables:
            photon   (y, x) float64 0.0 0.0 0.0 0.0 0.0 0.0 ... 0.0 0.0 0.0 0.0 0.0 0.0
            pixel    (y, x) float64 0.0 0.0 0.0 0.0 0.0 0.0 ... 0.0 0.0 0.0 0.0 0.0 0.0
            signal   (y, x) float64 0.0 0.0 0.0 0.0 0.0 0.0 ... 0.0 0.0 0.0 0.0 0.0 0.0
            image    (y, x) uint64 0 0 0 0 0 0 0 0 0 0 0 0 0 ... 0 0 0 0 0 0 0 0 0 0 0 0
        Attributes:
            detector:       CCD
            pyxel version:  1.5
        """
        import xarray as xr

        ds = xr.Dataset()
        # ds["scene"] = self.scene.to_xarray()
        ds["photon"] = self.photon.to_xarray()
        ds["charge"] = self.charge.to_xarray()
        ds["pixel"] = self.pixel.to_xarray()
        ds["signal"] = self.signal.to_xarray()
        ds["image"] = self.image.to_xarray()

        ds.attrs.update({"detector": type(self).__name__, "pyxel version": __version__})

        return ds

    def _initialize(self) -> None:
        """Initialize data buckets."""
        from datatree import DataTree

        self._scene = Scene()
<<<<<<< HEAD
        self._photon3d = Photon3D(geo=self.geometry)
=======
>>>>>>> bf56943f
        self._photon = Photon(geo=self.geometry)
        self._charge = Charge(geo=self.geometry)

        self._pixel = Pixel(geo=self.geometry)

        self._signal = Signal(geo=self.geometry)
        self._image = Image(geo=self.geometry)

        self._data = DataTree()

    # TODO: refactor to split up to empty and reset.
    def empty(self, reset: bool = True) -> None:
        """Empty the data in the detector."""
<<<<<<< HEAD
        self._scene = Scene()

        if self._photon:
            self.photon.array = np.zeros_like(self.photon.array)
        if self._photon3d:
            self.photon3d.empty()
        if self._signal:
            self.signal.array = np.zeros_like(self.signal.array)
        if self._image:
            self.image.array = np.zeros_like(self.image.array)
        if self._charge:
            self._charge.empty()
        if empty_all:
            if self._pixel:
                self.pixel.array = np.zeros_like(self.pixel.array)
=======
        self.scene = Scene()
        self.photon.empty()
        self.charge.empty()

        if reset:
            self.pixel.empty()

        self.signal.empty()
        self.image.empty()
>>>>>>> bf56943f

    def set_readout(
        self,
        times: Union[Sequence[float], np.ndarray],
        start_time: float = 0.0,
        non_destructive: bool = False,
    ) -> None:
        """Set readout sampling properties.

        Parameters
        ----------
        times : Sequence[Number]
            A sequence of numeric values representing the sampling times for the readout simulation.
        start_time : float, optional. Default: 0.0
            A float representing the starting time of the readout simulation.
            The readout time(s) should be greater that this ``start_time``.
        non_destructive : bool, optional. Default: False
            A boolean flag indicating whether the readout simulation is non-destructive.
            If set to ``True``, the readout process will not modify the underlying data.

        Examples
        --------
        >>> detector.set_readout(times=[1, 2, 4, 7, 10], start_time=0.0)
        """
        self._readout_properties = ReadoutProperties(
            times=times,
            start_time=start_time,
            non_destructive=non_destructive,
        )

    @property
    def readout_properties(self) -> ReadoutProperties:
        """Return current ``ReadoutProperties``."""
        if self._readout_properties is None:
            raise ValueError("No readout defined.")

        return self._readout_properties

    @property
    def time(self) -> float:
        """TBW."""
        return self.readout_properties.time

    @time.setter
    def time(self, value: float) -> None:
        """TBW."""
        self.readout_properties.time = value

    @property
    def start_time(self) -> float:
        """TBW."""
        return self.readout_properties.start_time

    @start_time.setter
    def start_time(self, value: float) -> None:
        """TBW."""
        self.readout_properties.start_time = value

    @property
    def absolute_time(self) -> float:
        """TBW."""
        return self.readout_properties.absolute_time

    @property
    def time_step(self) -> float:
        """TBW."""
        return self.readout_properties.time_step

    @time_step.setter
    def time_step(self, value: float) -> None:
        """TBW."""
        self.readout_properties.time_step = value

    @property
    def times_linear(self) -> bool:
        """TBW."""
        return self.readout_properties.times_linear

    @property
    def num_steps(self) -> int:
        """TBW."""
        return self.readout_properties.num_steps

    @property
    def pipeline_count(self) -> int:
        """TBW."""
        return self.readout_properties.pipeline_count

    @pipeline_count.setter
    def pipeline_count(self, value: int) -> None:
        """TBW."""
        self.readout_properties.pipeline_count = value

    @property
    def is_first_readout(self) -> bool:
        """Check if this is the first readout time."""
        return self.readout_properties.is_first_readout

    @property
    def is_last_readout(self) -> bool:
        """Check if this is the last readout time."""
        return bool(self.pipeline_count == (self.num_steps - 1))

    @property
    def read_out(self) -> bool:
        """TBW."""
        return self.readout_properties.read_out

    @read_out.setter
    def read_out(self, value: bool) -> None:
        """TBW."""
        self.readout_properties.read_out = value

    @property
    def is_dynamic(self) -> bool:
        """Return if detector is dynamic (time dependent) or not.

        By default it is not dynamic.
        """
        if self._readout_properties is not None:
            return True

        return False

    @property
    def non_destructive_readout(self) -> bool:
        """Return if detector readout mode is destructive or integrating.

        By default it is destructive (non-integrating).
        """
        return self.readout_properties.non_destructive

    def has_persistence(self) -> bool:
        """TBW."""
        if self._persistence is not None:
            return True

        return False

    @property
    def persistence(self) -> Union[Persistence, SimplePersistence]:
        """TBW."""
        if self._persistence is not None:
            return self._persistence
        else:
            raise RuntimeError("'persistence' not initialized.")

    @persistence.setter
    def persistence(self, value: Union[Persistence, SimplePersistence]) -> None:
        """TBW."""
        if not isinstance(value, (Persistence, SimplePersistence)):
            raise TypeError(
                "Expecting Persistence or SimplePersistence type to set detector"
                " persistence."
            )
        self._persistence = value

    @property
    def numbytes(self) -> int:
        """Recursively calculates object size in bytes using Pympler library.

        Returns
        -------
        int
            Size of the object in bytes.
        """
        self._numbytes = get_size(self)
        return self._numbytes

    def memory_usage(
        self, print_result: bool = True, human_readable: bool = True
    ) -> dict:
        """TBW.

        Returns
        -------
        dict
            Dictionary of attribute memory usage
        """
        attributes = [
            "_scene",
            "_photon",
            "_photon3d",
            "_charge",
            "_pixel",
            "_signal",
            "_image",
            "material",
            "environment",
            "_geometry",
            "_characteristics",
        ]

        return memory_usage_details(
            self, attributes, print_result=print_result, human_readable=human_readable
        )

    @classmethod
    def load(cls, filename: Union[str, Path]) -> "Detector":
        """Load a detector object from a filename.

        Parameters
        ----------
        filename : str or Path

        Returns
        -------
        Detector
            A new ``Detector`` object.

        Raises
        ------
        FileNotFoundError
            If ``filename`` is not found.
        ValueError
            If the extension of filename is not recognized.
        """
        full_filename = Path(filename).resolve()
        if not full_filename.exists():
            raise FileNotFoundError(f"Filename '{filename}' does not exist !")

        extension: str = full_filename.suffix

        if extension in (".h5", ".hdf5", ".hdf"):
            return cls.from_hdf5(filename)
        elif extension == ".asdf":
            return cls.from_asdf(filename)
        else:
            raise ValueError(f"Unknown extension {extension!r}.")

    def save(self, filename: Union[str, Path]) -> None:
        """Save a detector object into a filename.

        Parameters
        ----------
        filename : str or Path

        Raises
        ------
        ValueError
            If the extension of filename is not recognized.
        """
        full_filename = Path(filename).resolve()
        extension: str = full_filename.suffix

        if extension in (".h5", ".hdf5", ".hdf"):
            return self.to_hdf5(filename)
        elif extension == ".asdf":
            return self.to_asdf(filename)
        else:
            raise ValueError(f"Unknown extension {extension!r}.")

    # TODO: Move this to another place. See #241
    def to_hdf5(self, filename: Union[str, Path]) -> None:
        """Write the detector content to a :term:`HDF5` file.

        The HDF5 file has the following structure:

        .. code-block:: bash

            filename.h5  (4 objects, 3 attributes)
            │   ├── pyxel-version  1.0.0+161.g659eec86
            │   ├── type  CCD
            │   └── version  1
            ├── geometry  (5 objects)
            │   ├── col  (), int64
            │   ├── pixel_horz_size  (), float64
            │   ├── pixel_vert_size  (), float64
            │   ├── row  (), int64
            │   └── total_thickness  (), float64
            ├── environment  (1 object)
            │   └── temperature  (), float64
            ├── characteristics  (4 objects)
            │   ├── charge_to_volt_conversion  (), float64
            │   ├── full_well_capacity  (), int64
            │   ├── pre_amplification  (), float64
            │   └── quantum_efficiency  (), float64
            └── data  (5 objects)
                ├── charge  (2 objects, 2 attributes)
                │   ├── name  Charge
                │   ├── unit  electron
                │   ├── array  (100, 120), float64
                │   └── frame  (13 objects, 1 attribute)
                │       ├── type  DataFrame
                │       ├── charge  (0,), float64
                │       ├── energy  (0,), float64
                │       ├── init_energy  (0,), float64
                │       ├── init_pos_hor  (0,), float64
                │       ├── init_pos_ver  (0,), float64
                │       ├── init_pos_z  (0,), float64
                │       ├── number  (0,), float64
                │       ├── position_hor  (0,), float64
                │       ├── position_ver  (0,), float64
                │       ├── position_z  (0,), float64
                │       ├── velocity_hor  (0,), float64
                │       ├── velocity_ver  (0,), float64
                │       └── velocity_z  (0,), float64
                ├── image  (100, 120), uint64
                │   └── name  Image
                ├── photon  (100, 120), float64
                ├── pixel  (100, 120), float64
                └── signal  (100, 120), float64

        Parameters
        ----------
        filename : str or Path

        Notes
        -----
        You can find more information in the 'how-to' guide section.

        Examples
        --------
        >>> from pyxel.detectors import CCD
        >>> detector = CCD(...)

        >>> detector.to_hdf5("ccd.h5")
        """
        dct: Mapping = self.to_dict()
        backends.to_hdf5(filename=filename, dct=dct)

    @classmethod
    def from_hdf5(cls, filename: Union[str, Path]) -> "Detector":
        """Load a detector object from a :term:`HDF5` file.

        Parameters
        ----------
        filename : str or Path

        Examples
        --------
        >>> detector = Detector.from_hdf5("ccd.h5")
        >>> detector
        CCD(...)
        """
        dct: Mapping[str, Any]
        with backends.from_hdf5(filename) as dct:
            obj: Detector = cls.from_dict(dct)
            return obj

    def to_asdf(self, filename: Union[str, Path]) -> None:
        """Write the detector content to a :term:`ASDF` file.

        The ASDF file has the following structure:

        .. code-block:: bash

             root (AsdfObject)
             ├─version (int): 1
             ├─type (str): CCD
             ├─properties (dict)
             │ ├─geometry (dict)
             │ │ ├─row (int): 4
             │ │ ├─col (int): 5
             │ │ ├─total_thickness (NoneType): None
             │ │ ├─pixel_vert_size (NoneType): None
             │ │ └─pixel_horz_size (NoneType): None
             │ ├─environment (dict)
             │ │ └─temperature (NoneType): None
             │ └─characteristics (dict)
             │   ├─quantum_efficiency (NoneType): None
             │   ├─charge_to_volt_conversion (NoneType): None
             │   └─4 not shown
             └─data (dict)
               ├─photon (ndarray): shape=(4, 5), dtype=float64
               ├─scene (NoneType): None
               ├─pixel (ndarray): shape=(4, 5), dtype=float64
               ├─signal (ndarray): shape=(4, 5), dtype=float64
               ├─image (ndarray): shape=(4, 5), dtype=uint64
               └─charge (dict) ...

        Parameters
        ----------
        filename : str or Path

        Notes
        -----
        You can find more information in the 'how-to' guide section.

        Examples
        --------
        >>> from pyxel.detectors import CCD
        >>> detector = CCD(...)

        >>> detector.to_asdf("ccd.asdf")

        >>> import asdf
        >>> af = asdf.open("ccd_asdf")
        >>> af["type"]
        'CCD'
        >>> af.info()
        """
        dct: Mapping = self.to_dict()
        backends.to_asdf(filename=filename, dct=dct)

    @classmethod
    def from_asdf(cls, filename: Union[str, Path]) -> "Detector":
        """Load a detector object from a :term:`ASDF` file.

        Parameters
        ----------
        filename : str or Path

        Examples
        --------
        >>> detector = Detector.from_asdf("ccd.asdf")
        >>> detector
        CCD(...)
        """
        with backends.from_asdf(filename) as dct:
            detector: Detector = cls.from_dict(dct)

        return detector

    def to_dict(self) -> Mapping:
        """Convert a `Detector` to a `dict`."""
        raise NotImplementedError

    # TODO: Replace `-> 'Detector'` by `Union[CCD, CMOS, MKID]`
    @classmethod
    def from_dict(cls, dct: Mapping) -> "Detector":
        """Create a new instance of a `Detector` from a `dict`."""
        # TODO: This is a simplistic implementation. Improve this.
        if dct["type"] == "CCD":
            from pyxel.detectors import CCD  # Imported here to avoid circular import

            return CCD.from_dict(dct)

        elif dct["type"] == "CMOS":
            from pyxel.detectors import CMOS

            return CMOS.from_dict(dct)

        elif dct["type"] == "MKID":
            from pyxel.detectors import MKID

            return MKID.from_dict(dct)

        elif dct["type"] == "APD":
            from pyxel.detectors import APD

            return APD.from_dict(dct)

        else:
            raise NotImplementedError(f"Unknown type: {dct['type']!r}")<|MERGE_RESOLUTION|>--- conflicted
+++ resolved
@@ -95,8 +95,6 @@
         raise NotImplementedError
 
     @property
-<<<<<<< HEAD
-=======
     def photon(self) -> Photon:
         """TBW."""
         if not self._photon:
@@ -108,7 +106,6 @@
         self.photon.array = obj.array
 
     @property
->>>>>>> bf56943f
     def scene(self) -> Scene:
         """TBW."""
         if not self._scene:
@@ -233,10 +230,7 @@
         from datatree import DataTree
 
         self._scene = Scene()
-<<<<<<< HEAD
         self._photon3d = Photon3D(geo=self.geometry)
-=======
->>>>>>> bf56943f
         self._photon = Photon(geo=self.geometry)
         self._charge = Charge(geo=self.geometry)
 
@@ -250,25 +244,12 @@
     # TODO: refactor to split up to empty and reset.
     def empty(self, reset: bool = True) -> None:
         """Empty the data in the detector."""
-<<<<<<< HEAD
-        self._scene = Scene()
-
-        if self._photon:
-            self.photon.array = np.zeros_like(self.photon.array)
+        self.scene = Scene()
+
+        self.photon.empty()
         if self._photon3d:
             self.photon3d.empty()
-        if self._signal:
-            self.signal.array = np.zeros_like(self.signal.array)
-        if self._image:
-            self.image.array = np.zeros_like(self.image.array)
-        if self._charge:
-            self._charge.empty()
-        if empty_all:
-            if self._pixel:
-                self.pixel.array = np.zeros_like(self.pixel.array)
-=======
-        self.scene = Scene()
-        self.photon.empty()
+
         self.charge.empty()
 
         if reset:
@@ -276,7 +257,6 @@
 
         self.signal.empty()
         self.image.empty()
->>>>>>> bf56943f
 
     def set_readout(
         self,
