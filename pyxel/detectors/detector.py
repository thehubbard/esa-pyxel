--- conflicted
+++ resolved
@@ -3,23 +3,21 @@
 import collections
 import typing as t
 import numpy as np
-<<<<<<< HEAD
 from pathlib import Path
 
-# from astropy import units as u
-from pyxel.detectors import Material
-from pyxel.detectors import Environment
+# from pyxel.detectors.geometry import Geometry
+from pyxel.detectors.material import Material
+from pyxel.detectors.environment import Environment
+# from pyxel.detectors.characteristics import Characteristics
 from pyxel.data_structure.charge import Charge
 from pyxel.data_structure.photon import Photon
 from pyxel.data_structure.pixel import Pixel
 from pyxel.data_structure.signal import Signal
 from pyxel.data_structure.image import Image
-# from pyxel.detectors.cmos_geometry import CMOSGeometry
-# from pyxel.detectors.ccd_geometry import CCDGeometry
-# from pyxel.detectors.cmos_characteristics import CMOSCharacteristics
-# from pyxel.detectors.ccd_characteristics import CCDCharacteristics
-import esapy_config.config as ec
-import attr
+# from pyxel.detectors.cmos_geometry import CMOSGeometry                  # noqa: F401
+# from pyxel.detectors.ccd_geometry import CCDGeometry                    # noqa: F401
+# from pyxel.detectors.cmos_characteristics import CMOSCharacteristics    # noqa: F401
+# from pyxel.detectors.ccd_characteristics import CCDCharacteristics      # noqa:
 
 
 # FRED: There is a big flaw with this class.
@@ -42,125 +40,68 @@
 #           def to_folder(...)  / def from_folder(...)
 #           def to_yaml(...) ? / def from_yaml(...)
 #           def to_asdf(...) ? / def from_asdf(...)
-@ec.config
-=======
-from pyxel.detectors.geometry import Geometry
-from pyxel.detectors.material import Material
-from pyxel.detectors.environment import Environment
-from pyxel.detectors.characteristics import Characteristics
-from pyxel.data_structure.charge import Charge                          # noqa: F401
-from pyxel.data_structure.photon import Photon                          # noqa: F401
-from pyxel.data_structure.pixel import Pixel                            # noqa: F401
-from pyxel.data_structure.signal import Signal                          # noqa: F401
-from pyxel.data_structure.image import Image                            # noqa: F401
-from pyxel.detectors.cmos_geometry import CMOSGeometry                  # noqa: F401
-from pyxel.detectors.ccd_geometry import CCDGeometry                    # noqa: F401
-from pyxel.detectors.cmos_characteristics import CMOSCharacteristics    # noqa: F401
-from pyxel.detectors.ccd_characteristics import CCDCharacteristics      # noqa: F401
-
-
->>>>>>> 4aba7971
 class Detector:
     """The detector class."""
 
-    material = ec.setting(type=Material)
-    environment = ec.setting(type=Environment)
-
-    # FRED: Move these in `Geometry` ??
-    photon = ec.setting(type=t.Optional[Photon],
-                        default=attr.Factory(lambda self: Photon(self.geometry), takes_self=True), init=False)
-    charge = ec.setting(type=t.Optional[Charge], factory=Charge, init=False)
-    pixel = ec.setting(type=t.Optional[Pixel], default=attr.Factory(lambda self: Pixel(self.geometry), takes_self=True),
-                       init=False)
-    signal = ec.setting(type=t.Optional[Signal],
-                        default=attr.Factory(lambda self: Signal(self.geometry), takes_self=True), init=False)
-    image = ec.setting(type=t.Optional[Image], default=attr.Factory(lambda self: Image(self.geometry), takes_self=True),
-                       init=False)
-
-    # FRED: Internal attributes (==> 'init=False')
-    header = ec.setting(type=collections.OrderedDict, factory=collections.OrderedDict, init=False)
-    input_image = ec.setting(default=None, init=False)
-    output_dir = ec.setting(type=Path, default=Path(), init=False)
-    start_time = ec.setting(type=float, default=0., init=False)
-    end_time = ec.setting(type=float, default=0., init=False)
-    steps = ec.setting(type=int, default=0, init=False)
-    time_step = ec.setting(type=float, default=0., init=False)
-    time = ec.setting(type=float, default=0., init=False)
-    dynamic = ec.setting(type=bool, default=False, init=False)
-    non_destructive = ec.setting(type=bool, default=False, init=False)
-    read_out = ec.setting(type=bool, default=True, init=False)
-    all_time_steps = ec.setting(default=None, init=False)
-
-    # def __init__(self,
-    #              geometry: Geometry,
-    #              material: Material,
-    #              environment: Environment,
-    #              characteristics: Characteristics,
-    #              photon: Photon = None,
-    #              charge: Charge = None,
-    #              pixel: Pixel = None,
-    #              signal: Signal = None,
-    #              image: Image = None) -> None:
-    #     """TBW.
-    #
-    #     :param geometry:
-    #     :param material:
-    #     :param environment:
-    #     :param characteristics:
-    #     :param photon:
-    #     :param charge:
-    #     :param pixel:
-    #     :param signal:
-    #     :param image:
-    #     """
-    #     self._geometry = geometry                   # type: Geometry
-    #     self._characteristics = characteristics     # type: Characteristics
-    #     self.material = material                    # type: Material
-    #     self.environment = environment              # type: Environment
-    #     self.header = collections.OrderedDict()     # type: t.Dict[str, object]
-    #
-    #     if photon:
-    #         self.photon = photon
-    #     else:
-    #         # FRED: This could be assigned directly in the 'default' field of `attr` or `esapy_config`
-    #         self.photon = Photon(self.geometry)
-    #     if charge:
-    #         self.charge = charge
-    #     else:
-    #         # FRED: This could be assigned directly in the 'default' field of `attr` or `esapy_config`
-    #         self.charge = Charge()
-    #     if pixel:
-    #         self.pixel = pixel
-    #     else:
-    #         # FRED: This could be assigned directly in the 'default' field of `attr` or `esapy_config`
-    #         self.pixel = Pixel(self.geometry)
-    #     if signal:
-    #         self.signal = signal
-    #     else:
-    #         # FRED: This could be assigned directly in the 'default' field of `attr` or `esapy_config`
-    #         self.signal = Signal(self.geometry)
-    #     if image:
-    #         self.image = image
-    #     else:
-    #         # FRED: This could be assigned directly in the 'default' field of `attr` or `esapy_config`
-    #         self.image = Image(self.geometry)
-    #
-    #     self.input_image = None
-    #     self._output_dir = None                         # type: t.Optional[str]
-    #
-    #     self.start_time = 0.                            # type: float
-    #     self.end_time = 0.                              # type: float
-    #     self.steps = 0                                  # type: int
-    #     self.time_step = 0.                             # type: float
-    #     self._time = 0.                                 # type: float
-    #     self._dynamic = False                           # type: bool
-    #     self._non_destructive = False                   # type: bool
-    #     self.read_out = True                            # type: bool
-    #     self._all_time_steps = None
-
-    def __attrs_post_init__(self):
-        """TBW."""
-        self.initialize()
+    def __init__(self,
+                 material: Material,
+                 environment: Environment):
+        """TBW.
+
+        :param geometry:
+        :param material:
+        :param environment:
+        :param characteristics:
+        :param photon:
+        :param charge:
+        :param pixel:
+        :param signal:
+        :param image:
+        """
+        self.material = material                    # type: Material
+        self.environment = environment              # type: Environment
+
+        self.header = collections.OrderedDict()     # type: t.Dict[str, object]
+
+        # if photon:
+        #     self.photon = photon
+        # else:
+        #     self.photon = Photon(self.geometry)
+        # if charge:
+        #     self.charge = charge
+        # else:
+        #     self.charge = Charge()
+        # if pixel:
+        #     self.pixel = pixel
+        # else:
+        #     self.pixel = Pixel(self.geometry)
+        # if signal:
+        #     self.signal = signal
+        # else:
+        #     self.signal = Signal(self.geometry)
+        # if image:
+        #     self.image = image
+        # else:
+        #     self.image = Image(self.geometry)
+
+        self._photon = None  # type: t.Optional[Photon]
+        self._charge = None  # type: t.Optional[Charge]
+        self._pixel = None  # type: t.Optional[Pixel]
+        self._signal = None  # type: t.Optional[Signal]
+        self._image = None  # type: t.Optional[Image]
+
+        self.input_image = None
+        self._output_dir = None                         # type: t.Optional[Path]
+
+        self.start_time = 0.                            # type: float
+        self.end_time = 0.                              # type: float
+        self.steps = 0                                  # type: int
+        self.time_step = 0.                             # type: float
+        self._time = 0.                                 # type: float
+        self._dynamic = False                           # type: bool
+        self._non_destructive = False                   # type: bool
+        self.read_out = True                            # type: bool
+        self._all_time_steps_it = iter([])              # type: t.Iterator[float]
 
     @property
     def geometry(self):
@@ -171,35 +112,79 @@
     def characteristics(self):
         """TBW."""
         raise NotImplementedError
+
+    @property
+    def photon(self) -> Photon:
+        """TBW."""
+        if not self._photon:
+            raise RuntimeError("'photon' not initialized.")
+
+        return self._photon
+
+    @property
+    def charge(self) -> Charge:
+        """TBW."""
+        if not self._charge:
+            raise RuntimeError("'charge' not initialized.")
+
+        return self._charge
+
+    @property
+    def pixel(self) -> Pixel:
+        """TBW."""
+        if not self._pixel:
+            raise RuntimeError("'pixel' not initialized.")
+
+        return self._pixel
+
+    @property
+    def signal(self) -> Signal:
+        """TBW."""
+        if not self._signal:
+            raise RuntimeError("'signal' not initialized.")
+
+        return self._signal
+
+    @property
+    def image(self) -> Image:
+        """TBW."""
+        if not self._image:
+            raise RuntimeError("'image' not initialized.")
+
+        return self._image
 
     # FRED: Rename to 'reset' ?
     def initialize(self, reset_all: bool = True) -> None:
         """TBW."""
-        self.photon = Photon()             # type: Photon
+        self._photon = Photon()
         if reset_all:
-            self.charge = Charge()                      # type: Charge
-            self.pixel = Pixel(self.geometry)           # type: Pixel
-            self.signal = Signal(self.geometry)         # type: Signal
-            self.image = Image(self.geometry)           # type: Image
-
-    def set_output_dir(self, path: t.Optional[t.Union[str, Path]] = None) -> None:
+            self._charge = Charge()
+            self._pixel = Pixel(self.geometry)
+            self._signal = Signal(self.geometry)
+            self._image = Image(self.geometry)
+
+    def set_output_dir(self, path: t.Union[str, Path]) -> None:
         """Set output directory path."""
-        self.output_dir = Path(path)
-
-    # @property
-    # def output_dir(self):
-    #     """Output directory path."""
-    #     return self._output_dir
+        self._output_dir = Path(path)
+
+    @property
+    def output_dir(self) -> Path:
+        """Output directory path."""
+        if self._output_dir is None:
+            raise RuntimeError("'output_dir' is not initialized.")
+
+        return self._output_dir
 
     def set_dynamic(self, time_step: float, steps: int, ndreadout: bool = False) -> None:
         """Switch on dynamic (time dependent) mode."""
-        self.dynamic = True
+        self._dynamic = True
         self.time_step = time_step
         self.steps = steps
-        self.non_destructive = ndreadout
+        self._non_destructive = ndreadout
         self.end_time = self.time_step * self.steps
-        self.all_time_steps = np.nditer(np.round(np.linspace(self.time_step, self.end_time,
-                                                             self.steps, endpoint=True), decimals=10))
+
+        all_time_steps = np.round(np.linspace(self.time_step, self.end_time, self.steps, endpoint=True), decimals=10)
+        self._all_time_steps_it = map(float, all_time_steps)
 
     @property
     def is_dynamic(self) -> bool:
@@ -207,7 +192,7 @@
 
         By default it is not dynamic.
         """
-        return self.dynamic
+        return self._dynamic
 
     @property
     def is_non_destructive_readout(self) -> bool:
@@ -215,29 +200,7 @@
 
         By default it is destructive (non-integrating).
         """
-        return self.non_destructive
-
-    # FRED: This should be solved
-    # @property
-    # def geometry(self):
-    #     """TBW."""
-    #     if isinstance(self._geometry, CMOSGeometry):
-    #         return t.cast(CMOSGeometry, self._geometry)
-    #     elif isinstance(self._geometry, CCDGeometry):
-    #         return t.cast(CCDGeometry, self._geometry)
-    #     elif isinstance(self._geometry, Geometry):
-    #         return t.cast(Geometry, self._geometry)
-    #
-    # # FRED: This should be solved
-    # @property
-    # def characteristics(self):
-    #     """TBW."""
-    #     if isinstance(self._characteristics, CMOSCharacteristics):
-    #         return t.cast(CMOSCharacteristics, self._characteristics)
-    #     elif isinstance(self._characteristics, CCDCharacteristics):
-    #         return t.cast(CCDCharacteristics, self._characteristics)
-    #     elif isinstance(self._characteristics, Characteristics):
-    #         return t.cast(Characteristics, self._characteristics)
+        return self._non_destructive
 
     @property
     def e_thermal_velocity(self) -> float:
@@ -248,16 +211,16 @@
         k_boltzmann = 1.38064852e-23  # J/K
         return sqrt(3 * k_boltzmann * self.environment.temperature / self.material.e_effective_mass)
 
-    # @property
-    # def time(self) -> float:     # TODO
-    #     """TBW."""
-    #     return self._time
+    @property
+    def time(self) -> float:     # TODO
+        """TBW."""
+        return self._time
 
     # FRED: This method is used in 'run.py'. We could implement this as an iterator.
     def elapse_time(self) -> float:
         """TBW."""
         try:
-            self.time = float(next(self.all_time_steps))
+            self._time = float(next(self._all_time_steps_it))
         except StopIteration:
-            self.time = None
-        return self.time+            self._time = 0.0
+        return self._time