"""Detector class."""
from math import sqrt
import collections
import typing as t  # noqa: F401

# from astropy import units as u
from pyxel.detectors.geometry import Geometry
from pyxel.detectors.material import Material
from pyxel.detectors.environment import Environment
from pyxel.detectors.characteristics import Characteristics
from pyxel.data_structure.charge import Charge                  # noqa: F401
from pyxel.data_structure.photon import Photon                  # noqa: F401
from pyxel.data_structure.pixel import Pixel                    # noqa: F401
from pyxel.data_structure.signal import Signal                  # noqa: F401
from pyxel.data_structure.image import Image                    # noqa: F401
from pyxel.detectors.cmos_geometry import CMOSGeometry          # noqa: F401
from pyxel.detectors.ccd_geometry import CCDGeometry            # noqa: F401


class Detector:
    """The detector class."""

    def __init__(self,
                 geometry: Geometry,
                 material: Material,
                 environment: Environment,
                 characteristics: Characteristics,
                 photon: Photon = None,
                 charge: Charge = None,
                 pixel: Pixel = None,
                 signal: Signal = None,
                 image: Image = None) -> None:
        """TBW.

        :param geometry:
        :param material:
        :param environment:
        :param characteristics:
        :param photon:
        :param charge:
        :param pixel:
        :param signal:
        :param image:
        """
<<<<<<< HEAD
        self.geometry = geometry                    # type: Geometry
        self.material = material                    # type: Material
        self.environment = environment              # type: Environment
        self.characteristics = characteristics      # type: Characteristics
        self.header = collections.OrderedDict()     # type: t.Dict[str, object]

        if photons:
            self.photons = photons
        else:
            self.photons = Photon(self.geometry)        # type: Photon
        if charges:
            self.charges = charges
        else:
            self.charges = Charge()                     # type: Charge
        if pixels:
            self.pixels = pixels
        else:
            self.pixels = Pixel(self.geometry)          # type: Pixel
=======
        self.geometry = geometry                   # type: Geometry
        self.material = material                   # type: Material
        self.environment = environment             # type: Environment
        self.characteristics = characteristics     # type: Characteristics
        self.header = collections.OrderedDict()    # type: t.Dict[str, object]

        self.photon = Photon(self.geometry)        # type: Photon
        self.charge = Charge()                     # type: Charge
        self.pixel = Pixel(self.geometry)          # type: Pixel
        self.signal = Signal(self.geometry)        # type: Signal
        self.image = Image(self.geometry)          # type: Image

        if photon:
            self.photon = photon
        if charge:
            self.charge = charge
        if pixel:
            self.pixel = pixel
>>>>>>> 5d470e88
        if signal:
            self.signal = signal
        else:
            self.signal = Signal(self.geometry)         # type: Signal
        if image:
            self.image = image
        else:
            self.image = Image(self.geometry)           # type: Image

        self.input_image = None
        self._output_dir = None                         # type: t.Optional[str]

    def __getstate__(self):
        """TBW.

        :return:
        """
        return {
            'geometry': self.geometry,
            'material': self.material,
            'environment': self.environment,
            'characteristics': self.characteristics,
            'photon': self.photon,
            'charge': self.charge,
            'pixel': self.pixel,
            'signal': self.signal,
            'image': self.image,
            'input_image': self.input_image,
            '_output_dir': self._output_dir
        }

    def initialize(self, reset_all=True):
        """TBW."""
        self.photons = Photon(self.geometry)            # type: Photon
        if reset_all:
            self.charges = Charge()                     # type: Charge
            self.pixels = Pixel(self.geometry)          # type: Pixel
            self.signal = Signal(self.geometry)         # type: Signal
            self.image = Image(self.geometry)           # type: Image

    def set_output_dir(self, path: str):
        """Set output directory path."""
        self._output_dir = path

    @property
    def output_dir(self):
        """Output directory path."""
        return self._output_dir

    @property
    def e_thermal_velocity(self):
        """TBW.

        :return:
        """
        k_boltzmann = 1.38064852e-23  # J/K
        return sqrt(3 * k_boltzmann * self.environment.temperature / self.material.e_effective_mass)

    def get_geometry(self):
        """TBW."""
        if isinstance(self.geometry, CMOSGeometry):
            return t.cast(CMOSGeometry, self.geometry)
        elif isinstance(self.geometry, CCDGeometry):
            return t.cast(CCDGeometry, self.geometry)
        elif isinstance(self.geometry, Geometry):
            return t.cast(Geometry, self.geometry)<|MERGE_RESOLUTION|>--- conflicted
+++ resolved
@@ -42,7 +42,6 @@
         :param signal:
         :param image:
         """
-<<<<<<< HEAD
         self.geometry = geometry                    # type: Geometry
         self.material = material                    # type: Material
         self.environment = environment              # type: Environment
@@ -61,26 +60,6 @@
             self.pixels = pixels
         else:
             self.pixels = Pixel(self.geometry)          # type: Pixel
-=======
-        self.geometry = geometry                   # type: Geometry
-        self.material = material                   # type: Material
-        self.environment = environment             # type: Environment
-        self.characteristics = characteristics     # type: Characteristics
-        self.header = collections.OrderedDict()    # type: t.Dict[str, object]
-
-        self.photon = Photon(self.geometry)        # type: Photon
-        self.charge = Charge()                     # type: Charge
-        self.pixel = Pixel(self.geometry)          # type: Pixel
-        self.signal = Signal(self.geometry)        # type: Signal
-        self.image = Image(self.geometry)          # type: Image
-
-        if photon:
-            self.photon = photon
-        if charge:
-            self.charge = charge
-        if pixel:
-            self.pixel = pixel
->>>>>>> 5d470e88
         if signal:
             self.signal = signal
         else:
