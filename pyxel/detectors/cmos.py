--- conflicted
+++ resolved
@@ -1,69 +1,56 @@
-<<<<<<< HEAD
-#   --------------------------------------------------------------------------
-#   Copyright 2019 SCI-FIV, ESA (European Space Agency)
-#   --------------------------------------------------------------------------
-# HANS: remove copyright
-=======
->>>>>>> 4aba7971
-"""CMOS detector modeling class."""
-
-# import typing as t
-from pyxel.detectors.detector import Detector
-from pyxel.detectors.cmos_geometry import CMOSGeometry
-from pyxel.detectors.material import Material
-from pyxel.detectors.environment import Environment
-from pyxel.detectors.cmos_characteristics import CMOSCharacteristics
-# from pyxel.data_structure.charge import Charge
-# from pyxel.data_structure.photon import Photon
-# from pyxel.data_structure.pixel import Pixel
-# from pyxel.data_structure.signal import Signal
-# from pyxel.data_structure.image import Image
-
-
-class CMOS(Detector):
-    """CMOS-based detector class containing all detector attributes and data."""
-
-    def __init__(self,
-                 geometry: CMOSGeometry,
-                 material: Material,
-                 environment: Environment,
-                 characteristics: CMOSCharacteristics,
-                 # photon: t.Optional[Photon] = None,
-                 # charge: t.Optional[Charge] = None,
-                 # pixel: t.Optional[Pixel] = None,
-                 # signal: t.Optional[Signal] = None,
-                 # image: t.Optional[Image] = None
-                 ):
-        """TBW.
-
-        :param geometry:
-        :param material:
-        :param environment:
-        :param characteristics:
-        :param photon:
-        :param charge:
-        :param pixel:
-        :param signal:
-        :param image:
-        """
-        self._geometry = geometry  # type: CMOSGeometry
-        self._characteristics = characteristics  # type: CMOSCharacteristics
-
-        super().__init__(material=material,
-                         environment=environment,
-                         # photon=photon,
-                         # charge=charge,
-                         # pixel=pixel,
-                         # signal=signal,
-                         # image=image
-                         )
-
-    @property
-    def geometry(self) -> CMOSGeometry:
-        """TBW."""
-        return self._geometry
-
-    @property
-    def characteristics(self) -> CMOSCharacteristics:
-        """TBW."""
-        return self._characteristics
+"""CMOS detector modeling class."""
+
+from pyxel.detectors.detector import Detector
+from pyxel.detectors.cmos_geometry import CMOSGeometry
+from pyxel.detectors.material import Material
+from pyxel.detectors.environment import Environment
+from pyxel.detectors.cmos_characteristics import CMOSCharacteristics
+# from pyxel.data_structure.charge import Charge
+# from pyxel.data_structure.photon import Photon
+# from pyxel.data_structure.pixel import Pixel
+# from pyxel.data_structure.signal import Signal
+# from pyxel.data_structure.image import Image
+
+
+class CMOS(Detector):
+    """CMOS-based detector class containing all detector attributes and data."""
+
+    def __init__(self,
+                 geometry: CMOSGeometry,
+                 material: Material,
+                 environment: Environment,
+                 characteristics: CMOSCharacteristics,
+                 # photon: t.Optional[Photon] = None,
+                 # charge: t.Optional[Charge] = None,
+                 # pixel: t.Optional[Pixel] = None,
+                 # signal: t.Optional[Signal] = None,
+                 # image: t.Optional[Image] = None
+                 ):
+        """TBW.
+
+        :param geometry:
+        :param material:
+        :param environment:
+        :param characteristics:
+        """
+        self._geometry = geometry  # type: CMOSGeometry
+        self._characteristics = characteristics  # type: CMOSCharacteristics
+
+        super().__init__(material=material,
+                         environment=environment,
+                         # photon=photon,
+                         # charge=charge,
+                         # pixel=pixel,
+                         # signal=signal,
+                         # image=image
+                         )
+
+    @property
+    def geometry(self) -> CMOSGeometry:
+        """TBW."""
+        return self._geometry
+
+    @property
+    def characteristics(self) -> CMOSCharacteristics:
+        """TBW."""
+        return self._characteristics