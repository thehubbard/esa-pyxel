"""TBW."""
<<<<<<< HEAD
import esapy_config.config as ec
from esapy_config import validators


@ec.config
class Environment:
    """Environmental attributes of the detector."""

    temperature = ec.setting(
        type=float,
        default=273.15,
        validator=validators.interval(0., 1000.),
        metadata={'units': 'K'},
        doc='Temperature of the detector'
    )
    total_ionising_dose = ec.setting(
        type=float,
        default=0.0,
        validator=validators.interval(0., 1.e15),
        metadata={'units': 'MeV/g'},
        doc='Total Ionising Dose (TID) of the detector'
    )
    total_non_ionising_dose = ec.setting(
        type=float,
        default=0.0,
        validator=validators.interval(0., 1.e15),
        metadata={'units': 'MeV/g'},
        doc='Total Non-Ionising Dose (TNID) of the detector'
    )
=======


class Environment:
    """Environmental attributes of the detector."""

    def __init__(
        self,
        temperature: float = 273.15,
        total_ionising_dose: float = 0.0,
        total_non_ionising_dose: float = 0.0,
    ):
        """Create a new instance of `Environment`.

        Parameters
        ----------
        temperature: float
            Temperature of the detector. Unit: K
        total_ionising_dose: float
            Total Ionising Dose (TID) of the detector. Unit: MeV/g
        total_non_ionising_dose: float
            Total Non-Ionising Dose (TNID) of the detector. Unit: MeV/g
        """
        if not (0.0 <= temperature <= 1000.0):
            raise ValueError("'temperature' must be between 0.0 and 1000.0.")

        if not (0.0 <= total_ionising_dose <= 1e15):
            raise ValueError("'total_ionising_dose' must be between 0.0 and 1e15.")

        if not (0.0 <= total_non_ionising_dose <= 1e15):
            raise ValueError("'total_non_ionising_dose' must be between 0.0 and 1e15.")

        self._temperature = temperature
        self._total_ionising_dose = total_ionising_dose
        self._total_non_ionising_dose = total_non_ionising_dose

    @property
    def temperature(self) -> float:
        """Get Temperature of the detector."""
        return self._temperature

    @temperature.setter
    def temperature(self, value: float):
        """Set Temperature of the detector."""
        if not (0.0 <= value <= 1000.0):
            raise ValueError("'temperature' must be between 0.0 and 1000.0.")

        self._temperature = value

    @property
    def total_ionising_dose(self) -> float:
        """Get Total Ionising Dose (TID) of the detector."""
        return self._total_ionising_dose

    @total_ionising_dose.setter
    def total_ionising_dose(self, value: float):
        """Set Total Ionising Dose (TID) of the detector."""
        if not (0.0 <= value <= 1e15):
            raise ValueError("'total_ionising_dose' must be between 0.0 and 1e15.")

        self._total_ionising_dose = value

    @property
    def total_non_ionising_dose(self) -> float:
        """Get Total Ionising Dose (TID) of the detector."""
        return self._total_non_ionising_dose

    @total_non_ionising_dose.setter
    def total_non_ionising_dose(self, value: float):
        """Set Total Ionising Dose (TID) of the detector."""
        if not (0.0 <= value <= 1e15):
            raise ValueError("'total_non_ionising_dose' must be between 0.0 and 1e15.")

        self._total_non_ionising_dose = value
>>>>>>> 4aba7971
<|MERGE_RESOLUTION|>--- conflicted
+++ resolved
@@ -1,35 +1,4 @@
 """TBW."""
-<<<<<<< HEAD
-import esapy_config.config as ec
-from esapy_config import validators
-
-
-@ec.config
-class Environment:
-    """Environmental attributes of the detector."""
-
-    temperature = ec.setting(
-        type=float,
-        default=273.15,
-        validator=validators.interval(0., 1000.),
-        metadata={'units': 'K'},
-        doc='Temperature of the detector'
-    )
-    total_ionising_dose = ec.setting(
-        type=float,
-        default=0.0,
-        validator=validators.interval(0., 1.e15),
-        metadata={'units': 'MeV/g'},
-        doc='Total Ionising Dose (TID) of the detector'
-    )
-    total_non_ionising_dose = ec.setting(
-        type=float,
-        default=0.0,
-        validator=validators.interval(0., 1.e15),
-        metadata={'units': 'MeV/g'},
-        doc='Total Non-Ionising Dose (TNID) of the detector'
-    )
-=======
 
 
 class Environment:
@@ -102,5 +71,4 @@
         if not (0.0 <= value <= 1e15):
             raise ValueError("'total_non_ionising_dose' must be between 0.0 and 1e15.")
 
-        self._total_non_ionising_dose = value
->>>>>>> 4aba7971
+        self._total_non_ionising_dose = value