#   --------------------------------------------------------------------------
#   Copyright 2017 SCI-FIV, ESA (European Space Agency)
#   --------------------------------------------------------------------------
""" PyXel! CCD detector modelling class
"""
import numpy as np
# from os import path
from pathlib import Path

import pyxel.processors.config
from . import Detector

from pyxel.util import fitsfile
from pyxel.util import get_data_dir



class CCDDetector(Detector):

    def __init__(self, **kwargs):
        """
        CCD parameters
        """
        self._p = None    # np int 2D array of incident photon number per pixel
<<<<<<< HEAD

=======
        self._charge = kwargs.get('charge', 0)  # int number of electrons per pixel
        self._signal = None  # np int 2D array mutable the image data plus the accumulated noise after processing

        self._row = kwargs.get('row', 0)      # number of rows in image
        self._col = kwargs.get('col', 0)      # number of columns in image
>>>>>>> afba877f
        self._k = kwargs.get('k', 0.0)        # camera gain constant in digital number (DN)
        self._j = kwargs.get('j', 0.0)        # camera gain constant in photon number
        self._qe = kwargs.get('qe', 0.0)      # quantum efficiency
        self._eta = kwargs.get('eta', 0.0)    # quantum yield
        self._sv = kwargs.get('sv', 0.0)      # sensitivity of CCD amplifier [V/-e]
        self._accd = kwargs.get('accd', 0.0)  # output amplifier gain
        self._a1 = kwargs.get('a1', 0)        # is the gain of the signal processor
        self._a2 = kwargs.get('a2', 0)        # gain of the ADC
        self._fwc = kwargs.get('fwc', 0)      # full well compacity
<<<<<<< HEAD
        self._temperature = kwargs.get('temperature', 0)  # temperature

        self._signal = None  # np int 2D array mutable the image data plus the accumulated noise after processing

        # we should put these in a GEOMETRY class
        self._row = kwargs.get('rows', 0)                                 # number of rows in image
        self._col = kwargs.get('columns', 0)                              # number of columns in image
        self._depletion_zone = kwargs.get('depletion_thickness', 0.0)     # depletion zone thickness
        self._field_free_zone = kwargs.get('field_free_thickness', 0.0)   # field free zone thickness
        self._sub_thickness = kwargs.get('substrate_thickness', 0.0)      # substrate thickness
        self._pix_ver_size = kwargs.get('pixel_ver_size', 0.0)            # pixel vertical size (row)
        self._pix_hor_size = kwargs.get('pixel_hor_size', 0.0)            # pixel horizontal size (col)

        # self._total_thickness = kwargs.get('total_thickness', 0)  # total detector thickness
        self._total_thickness = self._depletion_zone + self._field_free_zone + self._sub_thickness   # total detector thickness
        self._ver_dimension = self._row * self._pix_ver_size        # detector vertical size
        self._hor_dimension = self._col * self._pix_hor_size        # detector horizontal size

        self._material_density = 2.329                              # (silicon) material density [g/cm3]
        self._material_ionization_energy = 3.65                     # (silicon) ionization energy [eV]

        self.init_transfer_function(kwargs.get('photons', 0), kwargs.get('fits_file', ''))

    def init_transfer_function(self, photons=0, fits_file=''):
        """
        Initialization of the transfer function: reading data from FITS
        file or generating new data array and calculating the incident
        photon array for each pixel.

        :param photons: incident photon mean
        :type photons: 2d numpy array
        """
        if fits_file:  # OPEN EXISTING FITS IMAGE
            if not Path(fits_file).exists():
                fits_file = get_data_dir(fits_file)
            if not Path(fits_file).exists():
                raise IOError('File not found: %s' % fits_file)

            fits_obj = fitsfile.FitsFile(fits_file)
            data = fits_obj.data
            self._row, self._col = data.shape
            self._signal = data  # DN
            self.compute_photon()  # gives ccd.p in photon/pixel
            # now we have the incident photon number per pixel (ccd.p) from the image
        else:  # GENERATE NEW DATA with uniform illumination / gradient
            # self._row = 100
            # self._col = 100
            # UNIFORM ILLUMINATION / DARK IMAGE:
            print('photon mean: ', photons)
            self._p = np.ones((self._row, self._col)) * photons  # photon average/pixel
            # SIGNAL GRADIENT ON ONE IMAGE:
            # ccd.p = np.arange(1, m*n+1, 1).reshape((m, n))    # photon average/pixel

    @property
    def row(self):
        return self._row

    @row.setter
    def row(self, new_row):
        self._row = new_row

    @property
    def col(self):
        return self._col

    @col.setter
    def col(self, new_col):
        self._col = new_col

    @property
    def signal(self):
        return self._signal

    @signal.setter
    def signal(self, new_sig):
        self._signal = new_sig
        self._signal = convert_to_int(self._signal)

    @property
    def k(self):
        return self._k

    @k.setter
    def k(self, new_k):
        self._k = new_k

    @property
    def j(self):
        return self._j

    @j.setter
    def j(self, new_j):
        self._j = new_j

    @property
    def p(self):
        return self._p

    @p.setter
    def p(self, new_p):
        self._p = convert_to_int(new_p)

    @property
    def qe(self):
        return self._qe

    @qe.setter
    def qe(self, new_qe):
        self._qe = new_qe

    @property
    def eta(self):
        return self._eta

    @eta.setter
    def eta(self, new_eta):
        self._eta = new_eta

    @property
    def sv(self):
        return self._sv

    @sv.setter
    def sv(self, new_sv):
        self._sv = new_sv

    @property
    def accd(self):
        return self._accd

    @accd.setter
    def accd(self, new_accd):
        self._accd = new_accd

    @property
    def a1(self):
        return self._a1

    @a1.setter
    def a1(self, new_a1):
        self._a1 = new_a1

    @property
    def a2(self):
        return self._a2

    @a2.setter
    def a2(self, new_a2):
        self._a2 = new_a2

    @property
    def fwc(self):
        return self._fwc

    @fwc.setter
    def fwc(self, new_fwc):
        self._fwc = new_fwc

    @property
    def charge(self):
        return self._charge

    @charge.setter
    def charge(self, new_charge):
        self._charge = new_charge

    @property
    def temperature(self):
        return self._temperature

    @temperature.setter
    def temperature(self, new_temperature):
        self._temperature = new_temperature

    @property
    def depletion_zone(self):
        return self._depletion_zone

    @depletion_zone.setter
    def depletion_zone(self, new_depletion_zone):
        self._depletion_zone = new_depletion_zone

    @property
    def field_free_zone(self):
        return self._field_free_zone

    @field_free_zone.setter
    def field_free_zone(self, new_field_free_zone):
        self._field_free_zone = new_field_free_zone

    @property
    def sub_thickness(self):
        return self._sub_thickness

    @sub_thickness.setter
    def sub_thickness(self, new_sub_thickness):
        self._sub_thickness = new_sub_thickness

    @property
    def pix_ver_size(self):
        return self._pix_ver_size

    @pix_ver_size.setter
    def pix_ver_size(self, new_pix_ver_size):
        self._pix_ver_size = new_pix_ver_size

    @property
    def pix_hor_size(self):
        return self._pix_hor_size

    @pix_hor_size.setter
    def pix_hor_size(self, new_pix_hor_size):
        self._pix_hor_size = new_pix_hor_size

    @property
    def total_thickness(self):
        return self._total_thickness

    # @total_thickness.setter
    # def total_thickness(self, new_total_thickness):
    #     self._total_thickness = new_total_thickness

    @property
    def ver_dimension(self):
        return self._ver_dimension

    @property
    def hor_dimension(self):
        return self._hor_dimension

    @property
    def material_density(self):
        return self._material_density

    @property
    def material_ionization_energy(self):
        return self._material_ionization_energy

    # check whether everything is defined necessary for computations below
=======
    
    @classmethod
    def from_ccd(cls, ccd: pyxel.processors.config.CCD):
        # Create the CCD object
        params = {'photons': ccd.photons,
                  'signal': ccd.signal,
                  'charge': ccd.charge,
                  **vars(ccd.geometry),
                  **vars(ccd.environment),
                  **vars(ccd.characteristics)}

        ccd_obj = CCDDetector(**params)
        return ccd_obj
>>>>>>> afba877f

    def compute_photon(self):
        """
        Calculate incident photon number per pixel from signal and CCD parameters
        :return:
        """
        self._p = self._signal / (self._qe * self._eta * self._sv * self._accd * self._a1 * self._a2)
        self._p = np.rint(self._p).astype(int)

    def compute_charge(self):
        """
        Calculate charges per pixel from incident photon number and CCD parameters
        :return:
        """
        self._charge = self._p * self._qe * self._eta
        self._charge = np.rint(self._charge).astype(int)

    def charge_excess(self):
        """
        Limiting charges per pixel according to full well capacity
        :return:
        """
        excess_x, excess_y = np.where(self._charge > self._fwc)
        self._charge[excess_x, excess_y] = self._fwc
        self._charge = np.rint(self._charge).astype(int)

    def compute_k(self):
        """
        Calculate camera gain constant in units of e-/DN from CCD parameters
        :return:
        """
        self._k = 1 / (self._sv * self._accd * self._a1 * self._a2)

    def compute_j(self):
        """
        Calculate camera gain constant in units of photons/DN from CCD parameters
        :return:
        """
        self._j = 1 / (self._eta * self._sv * self._accd * self._a1 * self._a2)

    def compute_signal(self):
        """
        Calculate CCD signal per pixel in units of DN from charges and CCD parameters
        :return:
        """
        self._signal = self._charge * self._sv * self._accd * self._a1 * self._a2
        self._signal = np.rint(self._signal).astype(int)


# def convert_to_int(value):
#     """
#     Convert any type of numbers to integers
#     :param value:
#     :type value: ndarray
#     :return value:
#     :rtype: int ndarray
#     """
#     int_value = np.rint(value)
#     int_value = int_value.astype(int)
#     return int_value
#
#
# class CcdTransferFunction(object):
#     """
#     Class for CCD detectors, storing CCD parameters and
#     calculating number of incident photons, charges, signals per pixel
#     using CCD transfer function model
#
#     Ref.: J. Janesick - Scientific Charge-Coupled Devices, page 98.
#     """
#
#     def __init__(self, **kwargs):
#         """
#         CCD parameters
#         """
#         self._p = None    # np int 2D array of incident photon number per pixel
#         self._row = kwargs.get('row', 0)      # number of rows in image
#         self._col = kwargs.get('col', 0)      # number of columns in image
#         self._k = kwargs.get('k', 0.0)        # camera gain constant in digital number (DN)
#         self._j = kwargs.get('j', 0.0)        # camera gain constant in photon number
#         self._charge = kwargs.get('charge', 0)  # int number of electrons per pixel
#         self._qe = kwargs.get('qe', 0.0)      # quantum efficiency
#         self._eta = kwargs.get('eta', 0.0)    # quantum yield
#         self._sv = kwargs.get('sv', 0.0)      # sensitivity of CCD amplifier [V/-e]
#         self._accd = kwargs.get('accd', 0.0)  # output amplifier gain
#         self._a1 = kwargs.get('a1', 0)        # is the gain of the signal processor
#         self._a2 = kwargs.get('a2', 0)        # gain of the ADC
#         self._fwc = kwargs.get('fwc', 0)      # full well compacity
#
#         self._signal = None  # np int 2D array mutable the image data plus the accumulated noise after processing
#         self.init_transfer_function(kwargs.get('photons', 0), kwargs.get('fits_file', ''))
#
#     def init_transfer_function(self, photons=0, fits_file=''):
#         """
#         Initialization of the transfer function: reading data from FITS
#         file or generating new data array and calculating the incident
#         photon array for each pixel.
#
#         :param ccd: CCD transfer function
#         :param photon_mean: incident photon mean
#         :type ccd: CcdTransferFunction
#         :type photon_mean: 2d numpy array
#         """
#         if fits_file:  # OPEN EXISTING FITS IMAGE
#             if not Path(fits_file).exists():
#                 fits_file = get_data_dir(fits_file)
#             if not Path(fits_file).exists():
#                 raise IOError('File not found: %s' % fits_file)
#
#             fits_obj = fitsfile.FitsFile(fits_file)
#             data = fits_obj.data
#             self._row, self._col = data.shape
#             self._signal = data  # DN
#             self.compute_photon()  # gives ccd.p in photon/pixel
#             # now we have the incident photon number per pixel (ccd.p) from the image
#         else:  # GENERATE NEW DATA with uniform illumination / gradient
#             self._row = 100
#             self._col = 100
#             # UNIFORM ILLUMINATION / DARK IMAGE:
#             print('photon mean: ', photons)
#             self._p = np.ones((self._row, self._col)) * photons  # photon average/pixel
#             # SIGNAL GRADIENT ON ONE IMAGE:
#             # ccd.p = np.arange(1, m*n+1, 1).reshape((m, n))    # photon average/pixel
#
#     @property
#     def row(self):
#         return self._row
#
#     @row.setter
#     def row(self, new_row):
#         self._row = new_row
#
#     @property
#     def col(self):
#         return self._col
#
#     @col.setter
#     def col(self, new_col):
#         self._col = new_col
#
#     @property
#     def signal(self):
#         return self._signal
#
#     @signal.setter
#     def signal(self, new_sig):
#         self._signal = new_sig
#         self._signal = convert_to_int(self._signal)
#
#     @property
#     def k(self):
#         return self._k
#
#     @k.setter
#     def k(self, new_k):
#         self._k = new_k
#
#     @property
#     def j(self):
#         return self._j
#
#     @j.setter
#     def j(self, new_j):
#         self._j = new_j
#
#     @property
#     def p(self):
#         return self._p
#
#     @p.setter
#     def p(self, new_p):
#         self._p = convert_to_int(new_p)
#
#     @property
#     def qe(self):
#         return self._qe
#
#     @qe.setter
#     def qe(self, new_qe):
#         self._qe = new_qe
#
#     @property
#     def eta(self):
#         return self._eta
#
#     @eta.setter
#     def eta(self, new_eta):
#         self._eta = new_eta
#
#     @property
#     def sv(self):
#         return self._sv
#
#     @sv.setter
#     def sv(self, new_sv):
#         self._sv = new_sv
#
#     @property
#     def accd(self):
#         return self._accd
#
#     @accd.setter
#     def accd(self, new_accd):
#         self._accd = new_accd
#
#     @property
#     def a1(self):
#         return self._a1
#
#     @a1.setter
#     def a1(self, new_a1):
#         self._a1 = new_a1
#
#     @property
#     def a2(self):
#         return self._a2
#
#     @a2.setter
#     def a2(self, new_a2):
#         self._a2 = new_a2
#
#     @property
#     def fwc(self):
#         return self._fwc
#
#     @fwc.setter
#     def fwc(self, new_fwc):
#         self._fwc = new_fwc
#
#     @property
#     def charge(self):
#         return self._charge
#
#     @charge.setter
#     def charge(self, new_charge):
#         self._charge = new_charge
#
#     # check whether everything is defined necessary for computations below
#
#     def compute_photon(self):
#         """
#         Calculate incident photon number per pixel from signal and CCD parameters
#         :return:
#         """
#         self._p = self._signal / (self._qe * self._eta * self._sv * self._accd * self._a1 * self._a2)
#         self._p = convert_to_int(self._p)
#
#     def compute_charge(self):
#         """
#         Calculate charges per pixel from incident photon number and CCD parameters
#         :return:
#         """
#         self._charge = self._p * self._qe * self._eta
#         self._charge = convert_to_int(self._charge)
#
#     def charge_excess(self):
#         """
#         Limiting charges per pixel according to full well capacity
#         :return:
#         """
#         excess_x, excess_y = np.where(self._charge > self._fwc)
#         self._charge[excess_x, excess_y] = self._fwc
#         self._charge = convert_to_int(self._charge)
#
#     def compute_k(self):
#         """
#         Calculate camera gain constant in units of e-/DN from CCD parameters
#         :return:
#         """
#         self._k = 1 / (self._sv * self._accd * self._a1 * self._a2)
#
#     def compute_j(self):
#         """
#         Calculate camera gain constant in units of photons/DN from CCD parameters
#         :return:
#         """
#         self._j = 1 / (self._eta * self._sv * self._accd * self._a1 * self._a2)
#
#     def compute_signal(self):
#         """
#         Calculate CCD signal per pixel in units of DN from charges and CCD parameters
#         :return:
#         """
#         self._signal = self._charge * self._sv * self._accd * self._a1 * self._a2
#         self._signal = convert_to_int(self._signal)
#
#<|MERGE_RESOLUTION|>--- conflicted
+++ resolved
@@ -22,15 +22,11 @@
         CCD parameters
         """
         self._p = None    # np int 2D array of incident photon number per pixel
-<<<<<<< HEAD
-
-=======
         self._charge = kwargs.get('charge', 0)  # int number of electrons per pixel
         self._signal = None  # np int 2D array mutable the image data plus the accumulated noise after processing
 
         self._row = kwargs.get('row', 0)      # number of rows in image
         self._col = kwargs.get('col', 0)      # number of columns in image
->>>>>>> afba877f
         self._k = kwargs.get('k', 0.0)        # camera gain constant in digital number (DN)
         self._j = kwargs.get('j', 0.0)        # camera gain constant in photon number
         self._qe = kwargs.get('qe', 0.0)      # quantum efficiency
@@ -40,14 +36,9 @@
         self._a1 = kwargs.get('a1', 0)        # is the gain of the signal processor
         self._a2 = kwargs.get('a2', 0)        # gain of the ADC
         self._fwc = kwargs.get('fwc', 0)      # full well compacity
-<<<<<<< HEAD
         self._temperature = kwargs.get('temperature', 0)  # temperature
 
-        self._signal = None  # np int 2D array mutable the image data plus the accumulated noise after processing
-
         # we should put these in a GEOMETRY class
-        self._row = kwargs.get('rows', 0)                                 # number of rows in image
-        self._col = kwargs.get('columns', 0)                              # number of columns in image
         self._depletion_zone = kwargs.get('depletion_thickness', 0.0)     # depletion zone thickness
         self._field_free_zone = kwargs.get('field_free_thickness', 0.0)   # field free zone thickness
         self._sub_thickness = kwargs.get('substrate_thickness', 0.0)      # substrate thickness
@@ -280,8 +271,6 @@
         return self._material_ionization_energy
 
     # check whether everything is defined necessary for computations below
-=======
-    
     @classmethod
     def from_ccd(cls, ccd: pyxel.processors.config.CCD):
         # Create the CCD object
@@ -294,7 +283,6 @@
 
         ccd_obj = CCDDetector(**params)
         return ccd_obj
->>>>>>> afba877f
 
     def compute_photon(self):
         """
