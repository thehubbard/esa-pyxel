<<<<<<< HEAD
#   --------------------------------------------------------------------------
#   Copyright 2019 SCI-FIV, ESA (European Space Agency)
#   --------------------------------------------------------------------------
# HANS: remove copyright
=======
>>>>>>> 4aba7971
"""CCD detector modeling class."""

# import typing as t
from pyxel.detectors.ccd_geometry import CCDGeometry
from pyxel.detectors.environment import Environment
from pyxel.detectors.ccd_characteristics import CCDCharacteristics
# from pyxel.data_structure.charge import Charge
# from pyxel.data_structure.photon import Photon
# from pyxel.data_structure.pixel import Pixel
# from pyxel.data_structure.signal import Signal
# from pyxel.data_structure.image import Image
from pyxel.detectors.detector import Detector
from pyxel.detectors.material import Material


# if t.TYPE_CHECKING:
#     from pyxel.detectors.material import Material


class CCD(Detector):
    """Charge-Coupled Device class containing all detector attributes and data."""

    def __init__(self,
                 geometry: CCDGeometry,
                 material: "Material",
                 environment: Environment,
                 characteristics: CCDCharacteristics,
                 # photon: t.Optional[Photon] = None,
                 # charge: t.Optional[Charge] = None,
                 # pixel: t.Optional[Pixel] = None,
                 # signal: t.Optional[Signal] = None,
                 # image: t.Optional[Image] = None
                 ):
        """TBW.

        :param geometry:
        :param material:
        :param environment:
        :param characteristics:
        :param photon:
        :param charge:
        :param pixel:
        :param signal:
        :param image:
        """
        self._geometry = geometry  # type: CCDGeometry
        self._characteristics = characteristics  # type: CCDCharacteristics

        super().__init__(material=material,
                         environment=environment,
                         # photon=photon,
                         # charge=charge,
                         # pixel=pixel,
                         # signal=signal,
                         # image=image
                         )

    @property
    def geometry(self) -> CCDGeometry:
        """TBW."""
        return self._geometry

    @property
    def characteristics(self) -> CCDCharacteristics:
        """TBW."""
        return self._characteristics<|MERGE_RESOLUTION|>--- conflicted
+++ resolved
@@ -1,27 +1,15 @@
-<<<<<<< HEAD
-#   --------------------------------------------------------------------------
-#   Copyright 2019 SCI-FIV, ESA (European Space Agency)
-#   --------------------------------------------------------------------------
-# HANS: remove copyright
-=======
->>>>>>> 4aba7971
 """CCD detector modeling class."""
 
-# import typing as t
+from pyxel.detectors.detector import Detector
 from pyxel.detectors.ccd_geometry import CCDGeometry
+from pyxel.detectors.material import Material
 from pyxel.detectors.environment import Environment
 from pyxel.detectors.ccd_characteristics import CCDCharacteristics
-# from pyxel.data_structure.charge import Charge
-# from pyxel.data_structure.photon import Photon
-# from pyxel.data_structure.pixel import Pixel
-# from pyxel.data_structure.signal import Signal
-# from pyxel.data_structure.image import Image
-from pyxel.detectors.detector import Detector
-from pyxel.detectors.material import Material
-
-
-# if t.TYPE_CHECKING:
-#     from pyxel.detectors.material import Material
+from pyxel.data_structure.charge import Charge  # noqa: F401
+from pyxel.data_structure.photon import Photon  # noqa: F401
+from pyxel.data_structure.pixel import Pixel    # noqa: F401
+from pyxel.data_structure.signal import Signal  # noqa: F401
+from pyxel.data_structure.image import Image    # noqa: F401
 
 
 class CCD(Detector):
@@ -29,7 +17,7 @@
 
     def __init__(self,
                  geometry: CCDGeometry,
-                 material: "Material",
+                 material: Material,
                  environment: Environment,
                  characteristics: CCDCharacteristics,
                  # photon: t.Optional[Photon] = None,
@@ -44,23 +32,12 @@
         :param material:
         :param environment:
         :param characteristics:
-        :param photon:
-        :param charge:
-        :param pixel:
-        :param signal:
-        :param image:
         """
         self._geometry = geometry  # type: CCDGeometry
         self._characteristics = characteristics  # type: CCDCharacteristics
 
         super().__init__(material=material,
-                         environment=environment,
-                         # photon=photon,
-                         # charge=charge,
-                         # pixel=pixel,
-                         # signal=signal,
-                         # image=image
-                         )
+                         environment=environment)
 
     @property
     def geometry(self) -> CCDGeometry:
