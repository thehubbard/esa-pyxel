#  Copyright (c) European Space Agency, 2017, 2018, 2019, 2020, 2021, 2022.
#
#  This file is subject to the terms and conditions defined in file 'LICENCE.txt', which
#  is part of this Pyxel package. No part of the package, including
#  this file, may be copied, modified, propagated, or distributed except according to
#  the terms contained in the file ‘LICENCE.txt’.

""":term:`CMOS` detector modeling class."""

from collections.abc import Mapping
from typing import TYPE_CHECKING, Any

from pyxel.data_structure import _get_array_if_initialized
from pyxel.detectors import Detector

if TYPE_CHECKING:
    import pandas as pd

    from pyxel.detectors import Characteristics, CMOSGeometry, Environment


class CMOS(Detector):
    """:term:`CMOS`-based detector class containing all detector attributes and data."""

    def __init__(
        self,
        geometry: "CMOSGeometry",
        environment: "Environment",
        characteristics: "Characteristics",
    ):
        self._geometry: CMOSGeometry = geometry
        self._characteristics: Characteristics = characteristics

        super().__init__(environment=environment)
        super()._initialize()

    def __eq__(self, other) -> bool:
        return (
            type(self) is type(other)
            and self.geometry == other.geometry
            and self.environment == other.environment
            and self.characteristics == other.characteristics
            and super().__eq__(other)
        )

    @property
    def geometry(self) -> "CMOSGeometry":
        """TBW."""
        return self._geometry

    @property
    def characteristics(self) -> "Characteristics":
        """TBW."""
        return self._characteristics

    # TODO: Refactor this
    def to_dict(self) -> Mapping:
        """Convert an instance of `CMOS` to a `dict`."""
        dct = {
            "version": 1,
            "type": "CMOS",
            "properties": {
                "geometry": self.geometry.to_dict(),
                "environment": self.environment.to_dict(),
                "characteristics": self.characteristics.to_dict(),
            },
            "data": {
<<<<<<< HEAD
                "photon": None if self._photon is None else self._photon.array.copy(),
                "photon_3d": (
                    None if self._photon3d is None else self._photon3d.to_dict()
                ),
                "pixel": None if self._pixel is None else self._pixel.array.copy(),
                "signal": None if self._signal is None else self._signal.array.copy(),
                "image": None if self._image is None else self._image.array.copy(),
=======
                "photon": _get_array_if_initialized(self._photon),
                "pixel": _get_array_if_initialized(self._pixel),
                "signal": _get_array_if_initialized(self._signal),
                "image": _get_array_if_initialized(self._image),
>>>>>>> bf56943f
                "data": None if self._data is None else self._data.to_dict(),
                "charge": (
                    None
                    if self._charge is None
                    else {
                        "array": self._charge.array.copy(),
                        "frame": self._charge.frame.copy(),
                    }
                ),
                "scene": (
                    None
                    if self._scene is None
                    else {
                        key.replace("/", "#"): value
                        for key, value in self._scene.to_dict().items()
                    }
                ),
            },
        }

        return dct

    # TODO: Refactor this
    @classmethod
    def from_dict(cls, dct: Mapping) -> "CMOS":
        """Create a new instance of `CMOS` from a `dict`."""
        # TODO: This is a simplistic implementation. Improve this.
        import numpy as np
        import xarray as xr
        from datatree import DataTree

        from pyxel.data_structure import Scene
        from pyxel.detectors import Characteristics, CMOSGeometry, Environment

        if dct["type"] != "CMOS":
            raise ValueError

        if dct["version"] != 1:
            raise ValueError

        properties = dct["properties"]
        geometry = CMOSGeometry.from_dict(properties["geometry"])
        environment = Environment.from_dict(properties["environment"])
        characteristics = Characteristics.from_dict(properties["characteristics"])

        detector = cls(
            geometry=geometry,
            environment=environment,
            characteristics=characteristics,
        )

        data: Mapping[str, Any] = dct["data"]

<<<<<<< HEAD
        if "photon" in data:
            detector.photon.array = np.asarray(data["photon"])
        if "photon_3d" in data and data["photon_3d"]:
            detector.photon3d.array = xr.DataArray(
                {
                    key.replace("#", "/"): value
                    for key, value in data["photon_3d"].items()
                }
            )
        if "pixel" in data:
            detector.pixel.array = np.asarray(data["pixel"])
        if "signal" in data:
            detector.signal.array = np.asarray(data["signal"])
        if "image" in data:
            detector.image.array = np.asarray(data["image"])
=======
        detector.photon.update(data.get("photon"))
        detector.pixel.update(data.get("pixel"))
        detector.signal.update(data.get("signal"))
        detector.image.update(data.get("image"))

>>>>>>> bf56943f
        if "data" in data:
            detector._data = DataTree.from_dict(
                {
                    key: xr.Dataset.from_dict(value)
                    for key, value in data["data"].items()
                }
            )
        if "scene" in data and (scene_dct := data["scene"]) is not None:
            detector.scene = Scene.from_dict(
                {key.replace("#", "/"): value for key, value in scene_dct.items()}
            )
        if "charge" in data and data["charge"] is not None:
            charge_dct = data["charge"]
            detector.charge._array = np.asarray(charge_dct["array"])

            new_frame: pd.DataFrame = charge_dct["frame"]
            previous_frame: pd.DataFrame = detector.charge._frame
            detector.charge._frame = new_frame[previous_frame.columns]

        return detector<|MERGE_RESOLUTION|>--- conflicted
+++ resolved
@@ -65,20 +65,13 @@
                 "characteristics": self.characteristics.to_dict(),
             },
             "data": {
-<<<<<<< HEAD
-                "photon": None if self._photon is None else self._photon.array.copy(),
+                "photon": _get_array_if_initialized(self._photon),
                 "photon_3d": (
                     None if self._photon3d is None else self._photon3d.to_dict()
                 ),
-                "pixel": None if self._pixel is None else self._pixel.array.copy(),
-                "signal": None if self._signal is None else self._signal.array.copy(),
-                "image": None if self._image is None else self._image.array.copy(),
-=======
-                "photon": _get_array_if_initialized(self._photon),
                 "pixel": _get_array_if_initialized(self._pixel),
                 "signal": _get_array_if_initialized(self._signal),
                 "image": _get_array_if_initialized(self._image),
->>>>>>> bf56943f
                 "data": None if self._data is None else self._data.to_dict(),
                 "charge": (
                     None
@@ -132,9 +125,7 @@
 
         data: Mapping[str, Any] = dct["data"]
 
-<<<<<<< HEAD
-        if "photon" in data:
-            detector.photon.array = np.asarray(data["photon"])
+        detector.photon.update(data.get("photon"))
         if "photon_3d" in data and data["photon_3d"]:
             detector.photon3d.array = xr.DataArray(
                 {
@@ -142,19 +133,10 @@
                     for key, value in data["photon_3d"].items()
                 }
             )
-        if "pixel" in data:
-            detector.pixel.array = np.asarray(data["pixel"])
-        if "signal" in data:
-            detector.signal.array = np.asarray(data["signal"])
-        if "image" in data:
-            detector.image.array = np.asarray(data["image"])
-=======
-        detector.photon.update(data.get("photon"))
         detector.pixel.update(data.get("pixel"))
         detector.signal.update(data.get("signal"))
         detector.image.update(data.get("image"))
 
->>>>>>> bf56943f
         if "data" in data:
             detector._data = DataTree.from_dict(
                 {
