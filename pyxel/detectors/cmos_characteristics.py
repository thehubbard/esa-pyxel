--- conflicted
+++ resolved
@@ -1,62 +1,5 @@
 """TBW."""
 from pyxel.detectors.characteristics import Characteristics
-<<<<<<< HEAD
-import esapy_config.config as ec
-from esapy_config import validators
-
-
-@ec.config
-class CMOSCharacteristics(Characteristics):
-    """Characteristical attributes of a CMOS-based detector."""
-
-    cutoff = ec.setting(
-        type=float,
-        default=2.5,
-        validator=validators.interval(1.7, 15.),
-        doc='Cutoff wavelength',
-        metadata={'units': 'um'}
-    )
-
-    vbiaspower = ec.setting(
-        type=float,
-        default=3.350,
-        validator=validators.interval(0.0, 3.4),
-        doc='VBIASPOWER',
-        metadata={'units': 'V'}
-    )
-
-    dsub = ec.setting(
-        type=float,
-        default=0.500,
-        validator=validators.interval(0.3, 1.0),
-        doc='DSUB',
-        metadata={'units': 'V'}
-    )
-
-    vreset = ec.setting(
-        type=float,
-        default=0.250,
-        validator=validators.interval(0.0, 0.3),
-        doc='VRESET',
-        metadata={'units': 'V'}
-    )
-
-    biasgate = ec.setting(
-        type=float,
-        default=2.300,
-        validator=validators.interval(1.8, 2.6),
-        doc='BIASGATE',
-        metadata={'units': 'V'}
-    )
-
-    preampref = ec.setting(
-        type=float,
-        default=1.700,
-        validator=validators.interval(0.0, 4.0),
-        doc='PREAMPREF',
-        metadata={'units': 'V'}
-    )
-=======
 
 
 class CMOSCharacteristics(Characteristics):
@@ -77,12 +20,12 @@
         dt: float = 0.0,
 
         # Parameters specific `CMOSCharacteristics`
-        cutoff: float = 2.5,
-        vbiaspower: float = 3.35,
-        dsub: float = 0.5,
-        vreset: float = 0.25,
-        biasgate: float = 2.3,
-        preampref: float = 1.7,
+        cutoff: float = 2.5,  # unit: um
+        vbiaspower: float = 3.35,   # unit: V
+        dsub: float = 0.5,    # unit: V
+        vreset: float = 0.25,  # unit: V
+        biasgate: float = 2.3,  # unit: V
+        preampref: float = 1.7,  # unit: V
     ):
         """Create an instance of `CMOSCharacteristics`.
 
@@ -205,5 +148,4 @@
         if not (0.0 <= value <= 4.0):
             raise ValueError("'preampref' must be between 0.0 and 4.0.")
 
-        self._preampref = value
->>>>>>> 4aba7971
+        self._preampref = value