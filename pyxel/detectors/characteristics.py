"""TBW."""
<<<<<<< HEAD
import esapy_config.config as ec
from esapy_config import validators


@ec.config(mode='RO')
class Characteristics:
    """Characteristical attributes of the detector."""

    qe = ec.setting(
        type=float,
        default=0.,
        validator=validators.interval(0., 1.),
        doc='Quantum efficiency',
        metadata={'units': ''}
    )
    eta = ec.setting(
        type=float,
        default=0.,
        validator=validators.interval(0., 1.),
        doc='Quantum yield',
        metadata={'units': 'e-/photon'}
    )
    sv = ec.setting(
        type=float,
        default=0.,
        validator=validators.interval(0., 100.),
        doc='Sensitivity of charge readout',
        metadata={'units': 'V/e-'}
    )
    amp = ec.setting(
        type=float,
        default=0.,
        validator=validators.interval(0., 100.),
        doc='Gain of output amplifier',
        metadata={'units': 'V/V'}
    )
    a1 = ec.setting(
        type=float,
        default=0.,
        validator=validators.interval(0., 100.),
        doc='Gain of the signal processor',
        metadata={'units': 'V/V'}
    )
    a2 = ec.setting(
        type=int,
        default=0,
        validator=validators.interval(0, 65536),
        doc='Gain of the Analog-Digital Converter',
        metadata={'units': 'ADU/V'}
    )
    fwc = ec.setting(
        type=int,
        default=0,
        validator=validators.interval(0., 1.e+7),
        doc='Full well capacity',
        metadata={'units': 'e-'}
    )
    vg = ec.setting(
        type=float,
        default=0.,
        validator=validators.interval(0., 1.),
        doc='Half pixel volume charge can occupy',      # TODO should be the full volume and not the half
        metadata={'units': 'cm^2'}
    )
    dt = ec.setting(
        type=float,
        default=0.0,
        validator=validators.interval(0., 10.),
        doc='Pixel dwell time',
        metadata={'units': 's'}
    )
=======


class Characteristics:
    """Characteristical attributes of the detector."""

    def __init__(
        self,
        qe: float = 0.0,
        eta: float = 0.0,
        sv: float = 0.0,
        amp: float = 0.0,
        a1: float = 0.0,
        a2: int = 0,
        fwc: int = 0,
        vg: float = 0.0,
        dt: float = 0.0,
    ):
        """Create an instance of `Characteristics`.

        Parameters
        ----------
        qe: float
            Quantum efficiency.
        eta: float
            Quantum yield. Unit: e-/photon
        sv: float
            Sensitivity of charge readout. Unit: V/e-
        amp: float
            Gain of output amplifier. Unit: V/V
        a1: float
            Gain of the signal processor. Unit: V/V
        a2: int
            Gain of the Analog-Digital Converter. Unit: ADU/V
        fwc: int
            Full well capacity. Unit: e-
        vg: float
            Half pixel volume charge can occupy. Unit: cm^2
        dt: float
            Pixel dwell time. Unit: s
        """
        if not (0.0 <= qe <= 1.0):
            raise ValueError("'qe' must be between 0.0 and 1.0.")

        if not (0.0 <= eta <= 1.0):
            raise ValueError("'eta' must be between 0.0 and 1.0.")

        if not (0.0 <= sv <= 100.0):
            raise ValueError("'sv' must be between 0.0 and 100.0.")

        if not (0.0 <= amp <= 100.0):
            raise ValueError("'amp' must be between 0.0 and 100.0.")

        if not (0.0 <= a1 <= 100.0):
            raise ValueError("'a1' must be between 0.0 and 100.0.")

        if a2 not in range(65537):
            raise ValueError("'a2' must be between 0 and 65536.")

        if fwc not in range(10000001):
            raise ValueError("'fwc' must be between 0 and 1e+7.")

        if not (0.0 <= vg <= 1.0):
            raise ValueError("'vg' must be between 0.0 and 1.0.")

        if not (0.0 <= dt <= 10.0):
            raise ValueError("'dt' must be between 0.0 and 10.0.")

        self._qe = qe
        self._eta = eta
        self._sv = sv
        self._amp = amp
        self._a1 = a1
        self._a2 = a2
        self._fwc = fwc
        self._vg = vg
        self._dt = dt

    @property
    def qe(self) -> float:
        """Get Quantum efficiency."""
        return self._qe

    @qe.setter
    def qe(self, value: float):
        """Set Quantum efficiency."""
        if not (0.0 <= value <= 1.0):
            raise ValueError("'qe' must be between 0.0 and 1.0.")

        self._qe = value

    @property
    def eta(self) -> float:
        """Get Quantum yield."""
        return self._eta

    @eta.setter
    def eta(self, value: float):
        """Set Quantum yield."""
        if not (0.0 <= value <= 1.0):
            raise ValueError("'eta' must be between 0.0 and 1.0.")

        self._eta = value

    @property
    def sv(self) -> float:
        """Get Sensitivity of charge readout."""
        return self._sv

    @sv.setter
    def sv(self, value: float):
        """Set Sensitivity of charge readout."""
        if not (0.0 <= value <= 100.0):
            raise ValueError("'sv' must be between 0.0 and 100.0.")
        self._sv = value

    @property
    def amp(self) -> float:
        """Get Gain of output amplifier."""
        return self._amp

    @amp.setter
    def amp(self, value: float):
        """Set Gain of output amplifier."""
        if not (0.0 <= value <= 100.0):
            raise ValueError("'amp' must be between 0.0 and 100.0.")

        self._amp = value

    @property
    def a1(self) -> float:
        """Get Gain of the signal processor."""
        return self._a1

    @a1.setter
    def a1(self, value: float):
        """Set Gain of the signal processor."""
        if not (0.0 <= value <= 100.0):
            raise ValueError("'a1' must be between 0.0 and 100.0.")

        self._a1 = value

    @property
    def a2(self) -> int:
        """Get Gain of the Analog-Digital Converter."""
        return self._a2

    @a2.setter
    def a2(self, value: int):
        """Set Gain of the Analog-Digital Converter."""
        if value not in range(65537):
            raise ValueError("'a2' must be between 0 and 65536.")

        self._a2 = value

    @property
    def fwc(self) -> int:
        """Get Full well capacity."""
        return self._fwc

    @fwc.setter
    def fwc(self, value: int):
        """Set Full well capacity."""
        if value not in range(10000001):
            raise ValueError("'fwc' must be between 0 and 1e+7.")

        self._fwc = value

    @property
    def vg(self) -> float:
        """Get Half pixel volume charge can occupy."""
        return self._vg

    @vg.setter
    def vg(self, value: float):
        """Set Half pixel volume charge can occupy."""
        if not (0.0 <= value <= 1.0):
            raise ValueError("'vg' must be between 0.0 and 1.0.")

    @property
    def dt(self) -> float:
        """Get Pixel dwell time."""
        return self._dt

    @dt.setter
    def dt(self, value: float):
        """Set Pixel dwell time."""
        if not (0.0 <= value <= 10.0):
            raise ValueError("'dt' must be between 0.0 and 10.0.")

        self._dt = value
>>>>>>> 4aba7971
<|MERGE_RESOLUTION|>--- conflicted
+++ resolved
@@ -1,93 +1,21 @@
 """TBW."""
-<<<<<<< HEAD
-import esapy_config.config as ec
-from esapy_config import validators
 
 
-@ec.config(mode='RO')
-class Characteristics:
-    """Characteristical attributes of the detector."""
-
-    qe = ec.setting(
-        type=float,
-        default=0.,
-        validator=validators.interval(0., 1.),
-        doc='Quantum efficiency',
-        metadata={'units': ''}
-    )
-    eta = ec.setting(
-        type=float,
-        default=0.,
-        validator=validators.interval(0., 1.),
-        doc='Quantum yield',
-        metadata={'units': 'e-/photon'}
-    )
-    sv = ec.setting(
-        type=float,
-        default=0.,
-        validator=validators.interval(0., 100.),
-        doc='Sensitivity of charge readout',
-        metadata={'units': 'V/e-'}
-    )
-    amp = ec.setting(
-        type=float,
-        default=0.,
-        validator=validators.interval(0., 100.),
-        doc='Gain of output amplifier',
-        metadata={'units': 'V/V'}
-    )
-    a1 = ec.setting(
-        type=float,
-        default=0.,
-        validator=validators.interval(0., 100.),
-        doc='Gain of the signal processor',
-        metadata={'units': 'V/V'}
-    )
-    a2 = ec.setting(
-        type=int,
-        default=0,
-        validator=validators.interval(0, 65536),
-        doc='Gain of the Analog-Digital Converter',
-        metadata={'units': 'ADU/V'}
-    )
-    fwc = ec.setting(
-        type=int,
-        default=0,
-        validator=validators.interval(0., 1.e+7),
-        doc='Full well capacity',
-        metadata={'units': 'e-'}
-    )
-    vg = ec.setting(
-        type=float,
-        default=0.,
-        validator=validators.interval(0., 1.),
-        doc='Half pixel volume charge can occupy',      # TODO should be the full volume and not the half
-        metadata={'units': 'cm^2'}
-    )
-    dt = ec.setting(
-        type=float,
-        default=0.0,
-        validator=validators.interval(0., 10.),
-        doc='Pixel dwell time',
-        metadata={'units': 's'}
-    )
-=======
-
-
+# TODO: 'vg' should be the full volume and not the half
 class Characteristics:
     """Characteristical attributes of the detector."""
 
     def __init__(
         self,
-        qe: float = 0.0,
-        eta: float = 0.0,
-        sv: float = 0.0,
-        amp: float = 0.0,
-        a1: float = 0.0,
-        a2: int = 0,
-        fwc: int = 0,
-        vg: float = 0.0,
-        dt: float = 0.0,
+        qe: float = 0.0,  # unit: NA
+        eta: float = 0.0,  # unit: electron/photon
+        sv: float = 0.0,  # unit: volt/electron
+        amp: float = 0.0,  # unit: V/V
+        a1: float = 0.0,  # unit: V/V
+        a2: int = 0,  # unit: adu/V
+        fwc: int = 0,  # unit: electron
+        vg: float = 0.0,  # unit: cm^2
+        dt: float = 0.0,  # unit: s
     ):
         """Create an instance of `Characteristics`.
 
@@ -261,5 +189,4 @@
         if not (0.0 <= value <= 10.0):
             raise ValueError("'dt' must be between 0.0 and 10.0.")
 
-        self._dt = value
->>>>>>> 4aba7971
+        self._dt = value