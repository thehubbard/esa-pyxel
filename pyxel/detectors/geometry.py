"""Geometry class for detector."""
import esapy_config as om

<<<<<<< HEAD
# from esapy_sensor.sensor_ccd import CCDSensorGeometry, CCDFrame
=======
# Universal global constants
M_ELECTRON = 9.10938356e-31    # kg
>>>>>>> e863bd58


@om.attr_class
class Geometry:
    """TBW."""

    def set_material(self, material):
        """Set material properties.

        :param material:
        """
        if material == 'silicon' or 'Si' or 'si':
            self.material_density = 2.328  # TODO add unit (g/cm3)
            self.material_ionization_energy = 3.6  # TODO add unit (eV)
            self.band_gap = 1.12  # TODO add unit (eV)
            self.e_effective_mass = 0.5 * M_ELECTRON  # TODO add unit (kg)

        else:
            raise NotImplementedError('Given material has not implemented yet')

    # def __attrs_post_init__(self):
    #     """TBW."""
    #     if self.material:
    #         self.set_material(self.material)

    row = om.attr_def(
        type=int,
        default=0,
        converter=int,
        validator=om.validate_range(0, 10000, 1, False)
    )
    col = om.attr_def(
        type=int,
        default=0,
        converter=int,
        validator=om.validate_range(0, 10000, 1, False)
    )
    depletion_thickness = om.attr_def(
        type=float,
        default=0.0,
        converter=float,
        validator=om.validate_range(0.0, 1000.0, 0.1, False),
        metadata={'units': 'um'}
    )
    field_free_thickness = om.attr_def(
        type=float,
        default=0.0,
        converter=float,
        validator=om.validate_range(0.0, 1000.0, 0.1, False),
        metadata={'units': 'um'}
    )
    total_thickness = om.attr_def(
        type=float,
        default=0.0,
        converter=float,
        validator=om.validate_range(0.0, 1000.0, 0.1, False),
        metadata={'units': 'um'}
    )
    pixel_vert_size = om.attr_def(
        type=float,
        default=0.0,
        converter=float,
        validator=om.validate_range(0.0, 1000.0, 0.1, False),
        metadata={'units': 'um'}
    )
    pixel_horz_size = om.attr_def(
        type=float,
        default=0.0,
        converter=float,
        validator=om.validate_range(0.0, 1000.0, 0.1, False),
        metadata={'units': 'um'}
    )
    n_acceptor = om.attr_def(
        type=float,
        default=0.0,
        converter=float,
        validator=om.validate_range(0.0, 1000.0, 0.1, False),
        metadata={'units': 'cm-3'}
    )
    n_donor = om.attr_def(
        type=float,
        default=0.0,
        converter=float,
        validator=om.validate_range(0.0, 1000.0, 0.1, False),
        metadata={'units': 'cm-3'}
    )
    bias_voltage = om.attr_def(
        type=float,
        default=0.0,
        converter=float,
        validator=om.validate_range(0.0, 40.0, 0.001, False),
        metadata={'units': 'V'}
    )
    material = om.attr_def(
        type=str,
        default='silicon',
        validator=om.validate_choices(['', 'silicon', 'hxrg']),
        on_set=set_material
    )
    material_density = om.attr_def(
        init=False,
        type=float,
        default=0.0,
        metadata={'units': 'g/cm3'}
    )
    material_ionization_energy = om.attr_def(
        init=False,
        type=float,
        default=0.0,
        metadata={'units': 'eV'}
    )
    band_gap = om.attr_def(
        init=False,
        type=float,
        default=0.0,
        metadata={'units': 'eV'}
    )
    e_effective_mass = om.attr_def(
        init=False,
        type=float,
        default=0.0,
        metadata={'units': 'kg'}
    )
<<<<<<< HEAD
    readout_nodes = om.attr_def(
        type=int,
        default=1,
        cast=True,
        units='',
        validate=om.check_range(1, 4, 1, False)
    )
    # sensor_geometry = om.attr_def(
    #     type=CCDSensorGeometry,
    #     default=None,
    #     cast=True
    # )
    # frame = om.attr_def(
    #     type=CCDFrame,
    #     default=None,
    #     cast=True
    # )
=======
>>>>>>> e863bd58

    def copy(self):
        """TBW."""
        return Geometry(**self.__getstate__())

    def __getstate__(self):
        """TBW."""
        return {
            'row': self.row,
            'col': self.col,
            'total_thickness': self.total_thickness,
            'depletion_thickness': self.depletion_thickness,
            'field_free_thickness': self.field_free_thickness,
            'pixel_vert_size': self.pixel_vert_size,
            'pixel_horz_size': self.pixel_horz_size,
        }

    # TODO: create unittests for this method
    def __eq__(self, obj):
        """TBW.

        :param obj:
        :return:
        """
        assert isinstance(obj, Geometry)
        return self.__getstate__() == obj.__getstate__()

    @property
    def horz_dimension(self):
        """TBW."""
        return self.pixel_horz_size * self.col

    @property
    def vert_dimension(self):
        """TBW."""
        return self.pixel_vert_size * self.row

    def calculate_field_free_thickness(self):
        """TBW."""
        pass

    def calculate_depletion_thickness(self):
        """TBW."""
        pass<|MERGE_RESOLUTION|>--- conflicted
+++ resolved
@@ -1,12 +1,9 @@
 """Geometry class for detector."""
 import esapy_config as om
 
-<<<<<<< HEAD
 # from esapy_sensor.sensor_ccd import CCDSensorGeometry, CCDFrame
-=======
 # Universal global constants
 M_ELECTRON = 9.10938356e-31    # kg
->>>>>>> e863bd58
 
 
 @om.attr_class
@@ -130,7 +127,6 @@
         default=0.0,
         metadata={'units': 'kg'}
     )
-<<<<<<< HEAD
     readout_nodes = om.attr_def(
         type=int,
         default=1,
@@ -148,8 +144,6 @@
     #     default=None,
     #     cast=True
     # )
-=======
->>>>>>> e863bd58
 
     def copy(self):
         """TBW."""
