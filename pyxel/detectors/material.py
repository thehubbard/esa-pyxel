--- conflicted
+++ resolved
@@ -1,317 +1,218 @@
-"""Geometry class for detector."""
-<<<<<<< HEAD
-import typing as t
-=======
-import logging
-import typing as t
-from enum import Enum
-from pathlib import Path
-
->>>>>>> 4aba7971
-import numpy as np
-import esapy_config.config as ec
-from esapy_config import validators
-import os
-
-
-# FRED: Fix this
-check_path = os.path.exists
-
-<<<<<<< HEAD
-=======
-
-class MaterialType(Enum):
-    """TBW."""
-
-    Silicon = "silicon"
-    HXRG = "hxrg"
-
->>>>>>> 4aba7971
-
-# Universal global constants
-M_ELECTRON = 9.10938356e-31  # kg     # TODO put these global constants to a data file
-
-
-def load_array(filename: Path) -> np.ndarray:
-    """Load an array from a filename."""
-    if filename.suffix == ".npy":
-        logging.debug("Load numpy array from filename '%s'", filename)
-        result = np.load(filename)  # np.ndarray
-    else:
-        raise NotImplementedError
-
-    return result
-
-
-<<<<<<< HEAD
-@ec.config(mode='RO')
-=======
->>>>>>> 4aba7971
-class Material:
-    """Material attributes of the detector."""
-
-    def __init__(
-        self,
-        trapped_charge: t.Optional[Path] = None,
-        n_acceptor: float = 0.0,
-        n_donor: float = 0.0,
-        material: MaterialType = MaterialType.Silicon,
-        material_density: float = 2.328,
-        ionization_energy: float = 3.6,
-        band_gap: float = 1.12,
-        e_effective_mass: float = 0.5 * M_ELECTRON,
-    ):
-        """Create an instance of `Material`.
-
-        Parameters
-        ----------
-        trapped_charge: str
-            Numpy array storing the trap density temporarily.
-        n_acceptor: float
-            Density of acceptors in the lattice. Unit: cm^-3
-        n_donor: float
-            Density of donors in the lattice. Unit: cm^-3
-        material: MaterialType
-            Semiconductor material of the detector
-        material_density: float
-            Material density. Unit: g/cm^3
-        ionization_energy: float
-            Mean ionization energy of the semiconductor lattice. Unit: eV
-        band_gap: float
-            Band gap of the semiconductor lattice. Unit: eV
-        e_effective_mass: float
-            Electron effective mass in the semiconductor lattice. Unit: kg
-        """
-        if not (0.0 <= n_acceptor <= 1000.0):
-            raise ValueError("'n_acceptor' must be between 0.0 and 1000.0.")
-
-        if not (0.0 <= n_donor <= 1000.0):
-            raise ValueError("'n_donor' must be between 0.0 and 1000.0.")
-
-        if not (0.0 <= material_density <= 10000.0):
-            raise ValueError("'material_density' must be between 0.0 and 10000.0.")
-
-        if not (0.0 <= ionization_energy <= 100.0):
-            raise ValueError("'ionization_energy' must be between 0.0 and 100.0.")
-
-        if not (0.0 <= band_gap <= 10.0):
-            raise ValueError("'band_gap' must be between 0.0 and 10.0.")
-
-        if not (0.0 <= e_effective_mass <= 1.0e-10):
-            raise ValueError("'e_effective_mass' must be between 0.0 and 1.e-10.")
-
-        data = (
-            load_array(trapped_charge) if trapped_charge else None
-        )  # type: t.Optional[np.ndarray]
-
-        self._trapped_charge = data  # type: t.Optional[np.ndarray]
-        self._n_acceptor = n_acceptor
-        self._n_donor = n_donor
-
-        # TODO: The following parameters could be extracted into a new dedicated class
-        self._material = material  # TODO: create func for compound materials
-        self._material_density = (
-            material_density
-        )  # TODO: set automatically depending on the material
-        self._ionization_energy = (
-            ionization_energy
-        )  # TODO: set automatically depending on the material
-        self._band_gap = band_gap  # TODO: set automatically depending on the material
-        self._e_effective_mass = (
-            e_effective_mass
-        )  # TODO: set automatically depending on the material
-
-    @property
-    def trapped_charge(self) -> t.Optional[np.ndarray]:
-        """Get Numpy array storing the trap density temporarily."""
-        return self._trapped_charge
-
-    @trapped_charge.setter
-    def trapped_charge(self, value: Path):
-        """Set Numpy array storing the trap density temporarily."""
-        self._trapped_charge = load_array(value)
-
-    @property
-    def n_acceptor(self) -> float:
-        """Get Density of acceptors in the lattice."""
-        return self._n_acceptor
-
-    @n_acceptor.setter
-    def n_acceptor(self, value: float):
-        """Set Density of acceptors in the lattice."""
-        if not (0.0 <= value <= 1000.0):
-            raise ValueError("'n_acceptor' must be between 0.0 and 1000.0.")
-
-        self._n_acceptor = value
-
-    @property
-    def n_donor(self) -> float:
-        """Get Density of donors in the lattice."""
-        return self._n_donor
-
-    @n_donor.setter
-    def n_donor(self, value: float):
-        """Set Density of donors in the lattice."""
-        if not (0.0 <= value <= 1000.0):
-            raise ValueError("'n_donor' must be between 0.0 and 1000.0.")
-
-        self._n_donor = value
-
-    @property
-    def material(self) -> MaterialType:
-        """Get Semiconductor material of the detector."""
-        return self._material
-
-    @material.setter
-    def material(self, value: MaterialType):
-        """Set Semiconductor material of the detector."""
-        self._material = value
-
-    @property
-    def material_density(self) -> float:
-        """Get Material density."""
-        return self._n_donor
-
-    @material_density.setter
-    def material_density(self, value: float):
-        """Set Material density."""
-        if not (0.0 <= value <= 10000.0):
-            raise ValueError("'material_density' must be between 0.0 and 10000.0.")
-
-        self._material_density = value
-
-    @property
-    def ionization_energy(self) -> float:
-        """Get Mean ionization energy of the semiconductor lattice."""
-        return self._ionization_energy
-
-    @ionization_energy.setter
-    def ionization_energy(self, value: float):
-        """Set Mean ionization energy of the semiconductor lattice."""
-        if not (0.0 <= value <= 100.0):
-            raise ValueError("'ionization_energy' must be between 0.0 and 100.0.")
-
-        self._ionization_energy = value
-
-    @property
-    def band_gap(self) -> float:
-        """Get Band gap of the semiconductor lattice."""
-        return self._band_gap
-
-    @band_gap.setter
-    def band_gap(self, value: float):
-        """Set Band gap of the semiconductor lattice."""
-        if not (0.0 <= value <= 10.0):
-            raise ValueError("'band_gap' must be between 0.0 and 10.0.")
-
-        self._band_gap = value
-
-    @property
-    def e_effective_mass(self) -> float:
-        """Get Electron effective mass in the semiconductor lattice."""
-        return self._e_effective_mass
-
-    @e_effective_mass.setter
-    def e_effective_mass(self, value: float):
-        """Set Electron effective mass in the semiconductor lattice."""
-        if not (0.0 <= value <= 1.0e-10):
-            raise ValueError("'e_effective_mass' must be between 0.0 and 1.e-10.")
-
-        self._e_effective_mass = value
-
-    # TODO create func for compound materials
-    # def set_material(self, material):
-    #     """Set material properties.
-    #
-    #     :param material:
-    #     """
-    #     # TODO put these constants to a data file
-    #     if material == 'silicon' or 'Si' or 'si':
-    #         self.material_density = 2.328                 # (g/cm3)
-    #         self.ionization_energy = 3.6                  # (eV)
-    #         self.band_gap = 1.12                          # (eV)
-    #         self.e_effective_mass = 0.5 * M_ELECTRON      # (kg)
-    #
-    #     else:
-<<<<<<< HEAD
-    #         raise NotImplementedError('Given material has not implemented yet')
-
-    # def __attrs_post_init__(self):
-    #     """Setting material."""
-    #     if self.material:
-    #         self.set_material(self.material)
-
-    # FRED: What is it ?
-    def load_numpy_array(self, attr=None, path=None):
-        """Create Numpy array storing data temporarily."""
-        if isinstance(path, str):
-            if check_path(path):
-                if path.endswith('.npy'):
-                    setattr(self, '_' + attr, np.load(path))
-
-    trapped_charge = ec.setting(
-        type=t.Optional[str],
-        default=None,
-        # on_change=load_numpy_array,  # FRED: What is it ?
-        # validator=[(pyx.validate_type(str) or pyx.validate_type(np.ndarray))], <<< this does not work
-        doc='Numpy array storing the trap density temporarily'
-    )
-
-    n_acceptor = ec.setting(
-        type=float,
-        default=0.0,
-        validator=validators.interval(0., 1000.),
-        metadata={'units': 'cm-3'},
-        doc='Density of acceptors in the lattice'
-    )
-    n_donor = ec.setting(
-        type=float,
-        default=0.0,
-        validator=validators.interval(0., 1000.),
-        metadata={'units': 'cm-3'},
-        doc='Density of donors in the lattice'
-    )
-    material = ec.setting(
-        type=str,
-        default='silicon',
-        validator=validators.validate_in(['silicon', 'hxrg']),
-        # on_set=set_material,
-        doc='Semiconductor material of the detector'
-    )
-    material_density = ec.setting(       # todo: set automatically depending on the material
-        # init=False,
-        type=float,
-        default=2.328,                      # Silicon
-        validator=validators.interval(0., 10000.),
-        metadata={'units': 'g/cm3'},
-        doc='Material density'
-    )
-    ionization_energy = ec.setting(       # todo: set automatically depending on the material
-        # init=False,
-        type=float,
-        default=3.6,                        # Silicon
-        validator=validators.interval(0., 100.),
-        metadata={'units': 'eV'},
-        doc='Mean ionization energy of the semiconductor lattice'
-    )
-    band_gap = ec.setting(       # todo: set automatically depending on the material
-        # init=False,
-        type=float,
-        default=1.12,                       # Silicon
-        validator=validators.interval(0., 10.),
-        metadata={'units': 'eV'},
-        doc='Band gap of the semiconductor lattice'
-    )
-    e_effective_mass = ec.setting(       # todo: set automatically depending on the material
-        # init=False,
-        type=float,
-        default=0.5 * M_ELECTRON,           # Silicon
-        validator=validators.interval(0., 1.e-10),
-        metadata={'units': 'kg'},
-        doc='Electron effective mass in the semiconductor lattice'
-    )
-
-=======
-    #         raise NotImplementedError('Given material has not implemented yet')
-
->>>>>>> 4aba7971
+"""Geometry class for detector."""
+import logging
+import typing as t
+from enum import Enum
+from pathlib import Path
+
+import numpy as np
+
+
+class MaterialType(Enum):
+    """TBW."""
+
+    Silicon = "silicon"
+    HXRG = "hxrg"
+
+
+# Universal global constants
+M_ELECTRON = 9.10938356e-31  # kg     # TODO put these global constants to a data file
+
+
+def load_array(filename: Path) -> np.ndarray:
+    """Load an array from a filename."""
+    if filename.suffix == ".npy":
+        logging.debug("Load numpy array from filename '%s'", filename)
+        result = np.load(filename)  # np.ndarray
+    else:
+        raise NotImplementedError
+
+    return result
+
+
+class Material:
+    """Material attributes of the detector."""
+
+    def __init__(
+        self,
+        trapped_charge: t.Optional[Path] = None,
+        n_acceptor: float = 0.0,
+        n_donor: float = 0.0,
+        material: MaterialType = MaterialType.Silicon,
+        material_density: float = 2.328,
+        ionization_energy: float = 3.6,
+        band_gap: float = 1.12,
+        e_effective_mass: float = 0.5 * M_ELECTRON,
+    ):
+        """Create an instance of `Material`.
+
+        Parameters
+        ----------
+        trapped_charge: str
+            Numpy array storing the trap density temporarily.
+        n_acceptor: float
+            Density of acceptors in the lattice. Unit: cm^-3
+        n_donor: float
+            Density of donors in the lattice. Unit: cm^-3
+        material: MaterialType
+            Semiconductor material of the detector
+        material_density: float
+            Material density. Unit: g/cm^3
+        ionization_energy: float
+            Mean ionization energy of the semiconductor lattice. Unit: eV
+        band_gap: float
+            Band gap of the semiconductor lattice. Unit: eV
+        e_effective_mass: float
+            Electron effective mass in the semiconductor lattice. Unit: kg
+        """
+        if not (0.0 <= n_acceptor <= 1000.0):
+            raise ValueError("'n_acceptor' must be between 0.0 and 1000.0.")
+
+        if not (0.0 <= n_donor <= 1000.0):
+            raise ValueError("'n_donor' must be between 0.0 and 1000.0.")
+
+        if not (0.0 <= material_density <= 10000.0):
+            raise ValueError("'material_density' must be between 0.0 and 10000.0.")
+
+        if not (0.0 <= ionization_energy <= 100.0):
+            raise ValueError("'ionization_energy' must be between 0.0 and 100.0.")
+
+        if not (0.0 <= band_gap <= 10.0):
+            raise ValueError("'band_gap' must be between 0.0 and 10.0.")
+
+        if not (0.0 <= e_effective_mass <= 1.0e-10):
+            raise ValueError("'e_effective_mass' must be between 0.0 and 1.e-10.")
+
+        data = (
+            load_array(trapped_charge) if trapped_charge else None
+        )  # type: t.Optional[np.ndarray]
+
+        self._trapped_charge = data  # type: t.Optional[np.ndarray]
+        self._n_acceptor = n_acceptor
+        self._n_donor = n_donor
+
+        # TODO: The following parameters could be extracted into a new dedicated class
+        self._material = material  # TODO: create func for compound materials
+        self._material_density = (
+            material_density
+        )  # TODO: set automatically depending on the material
+        self._ionization_energy = (
+            ionization_energy
+        )  # TODO: set automatically depending on the material
+        self._band_gap = band_gap  # TODO: set automatically depending on the material
+        self._e_effective_mass = (
+            e_effective_mass
+        )  # TODO: set automatically depending on the material
+
+    @property
+    def trapped_charge(self) -> t.Optional[np.ndarray]:
+        """Get Numpy array storing the trap density temporarily."""
+        return self._trapped_charge
+
+    @trapped_charge.setter
+    def trapped_charge(self, value: Path):
+        """Set Numpy array storing the trap density temporarily."""
+        self._trapped_charge = load_array(value)
+
+    @property
+    def n_acceptor(self) -> float:
+        """Get Density of acceptors in the lattice."""
+        return self._n_acceptor
+
+    @n_acceptor.setter
+    def n_acceptor(self, value: float):
+        """Set Density of acceptors in the lattice."""
+        if not (0.0 <= value <= 1000.0):
+            raise ValueError("'n_acceptor' must be between 0.0 and 1000.0.")
+
+        self._n_acceptor = value
+
+    @property
+    def n_donor(self) -> float:
+        """Get Density of donors in the lattice."""
+        return self._n_donor
+
+    @n_donor.setter
+    def n_donor(self, value: float):
+        """Set Density of donors in the lattice."""
+        if not (0.0 <= value <= 1000.0):
+            raise ValueError("'n_donor' must be between 0.0 and 1000.0.")
+
+        self._n_donor = value
+
+    @property
+    def material(self) -> MaterialType:
+        """Get Semiconductor material of the detector."""
+        return self._material
+
+    @material.setter
+    def material(self, value: MaterialType):
+        """Set Semiconductor material of the detector."""
+        self._material = value
+
+    @property
+    def material_density(self) -> float:
+        """Get Material density."""
+        return self._n_donor
+
+    @material_density.setter
+    def material_density(self, value: float):
+        """Set Material density."""
+        if not (0.0 <= value <= 10000.0):
+            raise ValueError("'material_density' must be between 0.0 and 10000.0.")
+
+        self._material_density = value
+
+    @property
+    def ionization_energy(self) -> float:
+        """Get Mean ionization energy of the semiconductor lattice."""
+        return self._ionization_energy
+
+    @ionization_energy.setter
+    def ionization_energy(self, value: float):
+        """Set Mean ionization energy of the semiconductor lattice."""
+        if not (0.0 <= value <= 100.0):
+            raise ValueError("'ionization_energy' must be between 0.0 and 100.0.")
+
+        self._ionization_energy = value
+
+    @property
+    def band_gap(self) -> float:
+        """Get Band gap of the semiconductor lattice."""
+        return self._band_gap
+
+    @band_gap.setter
+    def band_gap(self, value: float):
+        """Set Band gap of the semiconductor lattice."""
+        if not (0.0 <= value <= 10.0):
+            raise ValueError("'band_gap' must be between 0.0 and 10.0.")
+
+        self._band_gap = value
+
+    @property
+    def e_effective_mass(self) -> float:
+        """Get Electron effective mass in the semiconductor lattice."""
+        return self._e_effective_mass
+
+    @e_effective_mass.setter
+    def e_effective_mass(self, value: float):
+        """Set Electron effective mass in the semiconductor lattice."""
+        if not (0.0 <= value <= 1.0e-10):
+            raise ValueError("'e_effective_mass' must be between 0.0 and 1.e-10.")
+
+        self._e_effective_mass = value
+
+    # TODO create func for compound materials
+    # def set_material(self, material):
+    #     """Set material properties.
+    #
+    #     :param material:
+    #     """
+    #     # TODO put these constants to a data file
+    #     if material == 'silicon' or 'Si' or 'si':
+    #         self.material_density = 2.328                 # (g/cm3)
+    #         self.ionization_energy = 3.6                  # (eV)
+    #         self.band_gap = 1.12                          # (eV)
+    #         self.e_effective_mass = 0.5 * M_ELECTRON      # (kg)
+    #
+    #     else:
+    #         raise NotImplementedError('Given material has not implemented yet')