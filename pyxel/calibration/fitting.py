--- conflicted
+++ resolved
@@ -4,12 +4,8 @@
 """
 import os
 import logging
-<<<<<<< HEAD
 import math
-=======
-from glob import glob
 from operator import add
->>>>>>> 4aba7971
 from copy import deepcopy
 from dask import delayed
 from collections import OrderedDict
@@ -19,9 +15,9 @@
 from pyxel.parametric.parameter_values import ParameterValues
 from pyxel.pipelines.processor import Processor
 from pyxel.pipelines.model_function import ModelFunction
-
-
-# FRED: Add typing information for all methods
+from pathlib import Path
+
+
 class ModelFitting:
     """Pygmo problem class to fit data with any model in Pyxel."""
 
@@ -45,7 +41,7 @@
         self.n = 0  # type: int
         self.g = 0  # type: int
 
-        self.file_path = ''                 # type: str
+        self.file_path = Path('')                 # type: Path
 
         self.fitness_array = None  # type: t.Optional[np.ndarray]
         self.population = None  # type: t.Optional[np.ndarray]
@@ -58,7 +54,7 @@
         self.sim_fit_range = slice(None)  # type: t.Union[slice, t.Tuple[slice, slice]]
         self.targ_fit_range = slice(None)  # type: t.Union[slice, t.Tuple[slice, slice]]
 
-        self.match = {}                     # type: dict
+        self.match = {}                     # type: t.Dict[int, str]
 
         # self.normalization = False
         # self.target_data_norm = []
@@ -77,10 +73,6 @@
         :param setting: dict
         :return:
         """
-<<<<<<< HEAD
-=======
-        logger = logging.getLogger('pyxel')
->>>>>>> 4aba7971
         self.calibration_mode = setting['calibration_mode']
         self.sim_output = setting['simulation_output']
         self.fitness_func = setting['fitness_func']
@@ -98,9 +90,7 @@
 
         self.set_bound()
 
-        copied_processor = deepcopy(self.processor)  # type: Processor
-        self.original_processor = copied_processor
-
+        self.original_processor = deepcopy(self.processor)
         if 'input_arguments' in setting and setting['input_arguments']:
 
             max_val, min_val = 0, 1000
@@ -183,9 +173,6 @@
                 raise ValueError('Character "_" (or a list of it) should be used to '
                                  'indicate variables need to be calibrated')
 
-<<<<<<< HEAD
-    def calculate_fitness(self, simulated_data: np.ndarray, target_data: np.ndarray) -> float:
-=======
     def get_simulated_data(self, processor):
         """TBW."""
         simulated_data = None
@@ -228,8 +215,7 @@
 
         return population_fitness_vector
 
-    def calculate_fitness(self, simulated_data, target_data):
->>>>>>> 4aba7971
+    def calculate_fitness(self, simulated_data: np.ndarray, target_data: np.ndarray) -> float:
         """TBW.
 
         :param simulated_data:
@@ -252,6 +238,11 @@
         :param parameter: 1d np.array
         :return:
         """
+        # TODO: Fix this
+        if self.pop is None:
+            raise NotImplementedError("'pop' is not initialized.")
+
+        # TODO: Use directory 'logging.'
         logger = logging.getLogger('pyxel')
         prev_log_level = logger.getEffectiveLevel()
 
@@ -271,19 +262,6 @@
             #     self.fitted_model.function(processor.detector)               # todo: update
             logger.setLevel(prev_log_level)
 
-<<<<<<< HEAD
-            simulated_data = None  # type: t.Optional[np.ndarray]
-            if self.sim_output == 'image':
-                simulated_data = processor.detector.image.array[self.sim_fit_range]
-            elif self.sim_output == 'signal':
-                simulated_data = processor.detector.signal.array[self.sim_fit_range]
-            elif self.sim_output == 'pixel':
-                simulated_data = processor.detector.pixel.array[self.sim_fit_range]
-
-            overall_fitness += self.calculate_fitness(simulated_data, target_data)
-
-        self.population_and_champions(parameter=parameter, overall_fitness=overall_fitness)
-=======
             simulated_data = self.get_simulated_data(result_proc)
 
             overall_fitness += self.calculate_fitness(simulated_data, target_data)
@@ -296,11 +274,11 @@
             self.g += 1
 
         self.n += 1
->>>>>>> 4aba7971
 
         return [overall_fitness]
 
-    def update_parameter(self, parameter: list) -> list:
+    # TODO: This method changes the input 'parameter'. Is it normal ?
+    def update_parameter(self, parameter: list) -> np.ndarray:
         """TBW.
 
         :param parameter: 1d np.array
@@ -334,57 +312,45 @@
             a += b
         return new_processor
 
-<<<<<<< HEAD
-    def get_results(self, fitness: list, parameter: list) -> t.Tuple[Processor, dict]:
-=======
     def file_matching_renaming(self):
         """TBW."""
         if self.file_path:
-            output_champion_files = glob(self.file_path + '/champions_id_*.out')
+            # TODO: Sort these filenames !
+            output_champion_files = self.file_path.glob('champions_id_*.out')  # type: t.Iterator[Path]
+
             for ii, chfile in enumerate(output_champion_files):
-                lastline = None
-                for lastline in open(chfile):
-                    pass
+                with chfile.open():
+                    *_, lastline = chfile.readlines()
+
                 lastline = lastline.replace('\n', '')
                 lastline = lastline.split(' ')[1:]
                 self.match[ii] = lastline
-                os.rename(chfile, self.file_path + '/champions_id' + str(ii) + '.out')
+
+                os.rename(chfile, self.file_path.joinpath(f'champions_id{ii}.out'))
+
                 aw = chfile[chfile.rfind('champions_id_'):chfile.rfind('.out')]
                 fid = aw.split('_')[-1]
-                popfile = glob(self.file_path + '/population_id_' + str(fid) + '.out')[0]
-                os.rename(popfile, self.file_path + '/population_id' + str(ii) + '.out')
-
-    def get_results(self, overall_fitness, parameter):
->>>>>>> 4aba7971
+                popfiles = list(self.file_path.glob(f'population_id_{fid}.out'))  # type: t.List[Path]
+                popfile = popfiles[0]  # type: Path
+
+                os.rename(popfile, self.file_path.joinpath(f'population_id{ii}.out'))
+
+    def get_results(self, overall_fitness: list, parameter: list) -> t.Tuple[t.List[Processor], dict]:
         """TBW.
 
         :param overall_fitness:
         :param parameter:
         :return:
         """
-<<<<<<< HEAD
-        assert isinstance(self.original_processor, Processor)
-
-        parameter = self.update_parameter(parameter)        # todo : duplicated code, see fitness!
-        new_processor = deepcopy(self.original_processor)  # type: Processor  # TODO TODO
-
-        champion = self.update_processor(parameter, new_processor)  # type: Processor
-        if self.calibration_mode == 'pipeline':
-            champion.pipeline.run_pipeline(champion.detector)
-        # elif self.calibration_mode == 'single_model':
-        #     self.fitted_model.function(champion.detector)               # todo: update
-
-        results = OrderedDict()  # type: OrderedDict
-        results['fitness'] = fitness[0]
-=======
-        logger = logging.getLogger('pyxel')
-        results = OrderedDict()
+        results = OrderedDict()  # type: t.Dict[str, t.Any]
         results['fitness'] = overall_fitness[0]
 
-        parameter = self.update_parameter(parameter)
+        # TODO: Apply a copy of 'parameter' in 'self.update_parameter' ??
+        parameter = self.update_parameter(parameter)  # type: np.ndarray
 
         if self.file_path:
-            s = np.c_[overall_fitness, parameter.reshape(1, len(parameter))]
+            # TODO: Use 'np.ravel(parameter)' instead of 'parameter.reshape(1, len(parameter))' ?
+            s = np.c_[overall_fitness, parameter.reshape(1, len(parameter))]  # type: np.ndarray
             np.set_printoptions(formatter={'float': '{: .6E}'.format}, suppress=False)
             sss = np.array2string(s, separator='', suppress_small=False)
             sss = sss.replace('\n', '').replace('   ', ' ').replace('  ', ' ').replace('[[ ', '').replace(']]', '')
@@ -399,15 +365,14 @@
         else:
             island = 0
         results['island'] = island
-        logger.info('Post-processing island %d, champion fitness: %1.5e' % (island, overall_fitness[0]))
-
-        champion_list = deepcopy(self.param_processor_list)
+        logging.info('Post-processing island %d, champion fitness: %1.5e', island, overall_fitness[0])
+
+        champion_list = deepcopy(self.param_processor_list)  # type: t.List[Processor]
         for processor, target_data in zip(champion_list, self.all_target_data):
             processor = self.update_processor(parameter, processor)
             if self.calibration_mode == 'pipeline':
                 processor.run_pipeline()
 
->>>>>>> 4aba7971
         a, b = 0, 0
         for var in self.variables:
             if var.values == '_':
@@ -440,10 +405,6 @@
                 self.champion_f_list = np.vstack((self.champion_f_list, self.champion_f_list[-1]))
                 self.champion_x_list = np.vstack((self.champion_x_list, self.champion_x_list[-1]))
 
-<<<<<<< HEAD
-    def population_and_champions(self, parameter: list, overall_fitness: float) -> None:
-        """Get champion (also population) of each generation and write it to output file(s).
-=======
         # TODO: should we keep and write to file the population(s) which had the champion inside?
         # because usually this is not the last population currently we save to file!
 
@@ -453,28 +414,15 @@
 
     def save_population(self, parameter, overall_fitness):
         """Save population of each generation to get champions.
->>>>>>> 4aba7971
 
         :param parameter: 1d np.array
         :param overall_fitness: list
         :return:
         """
-<<<<<<< HEAD
-        assert isinstance(self.pop, int)
-        assert isinstance(self.champion_f_list, np.ndarray)
-        assert isinstance(self.champion_x_list, np.ndarray)
-
-        # if self.champion_file is None:
-        #     self.champion_file = 'champion_id' + str(id(self)) + '.out'
-
-=======
->>>>>>> 4aba7971
         if self.n % self.pop == 0:
             self.fitness_array = np.array([overall_fitness])
             self.population = parameter
         else:
-            assert isinstance(self.fitness_array, np.ndarray)
-
             self.fitness_array = np.vstack((self.fitness_array, np.array([overall_fitness])))
             self.population = np.vstack((self.population, parameter))
 
